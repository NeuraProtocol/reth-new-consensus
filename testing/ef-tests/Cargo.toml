--- conflicted
+++ resolved
@@ -18,31 +18,22 @@
 [dependencies]
 reth-chainspec.workspace = true
 reth-primitives-traits.workspace = true
-<<<<<<< HEAD
 reth-ethereum-primitives.workspace = true
-=======
 reth-consensus.workspace = true
->>>>>>> 6ba019db
+
 reth-db = { workspace = true, features = ["mdbx", "test-utils", "disable-lock"] }
 reth-db-api.workspace = true
 reth-db-common.workspace = true
 reth-provider = { workspace = true, features = ["test-utils"] }
-<<<<<<< HEAD
+
+reth-evm.workspace = true
+reth-tracing.workspace = true
 reth-evm-ethereum.workspace = true
-reth-evm.workspace = true
+reth-ethereum-consensus.workspace = true
 reth-stateless = { workspace = true }
 reth-revm = { workspace = true, features = ["std", "witness"] }
 reth-trie.workspace = true
-reth-tracing.workspace = true
-
-=======
-reth-evm.workspace = true
-reth-evm-ethereum.workspace = true
-reth-ethereum-consensus.workspace = true
-reth-revm = { workspace = true, features = ["std"] }
-reth-trie.workspace = true
 reth-trie-db.workspace = true
->>>>>>> 6ba019db
 revm = { workspace = true, features = ["secp256k1", "blst", "c-kzg"] }
 
 alloy-rlp.workspace = true
