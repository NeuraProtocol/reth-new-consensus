--- conflicted
+++ resolved
@@ -23,13 +23,7 @@
 reth-evm-ethereum.workspace = true
 
 alloy-rlp.workspace = true
-<<<<<<< HEAD
-tokio.workspace = true
 walkdir.workspace = true
-=======
-
-walkdir = "2.3.3"
->>>>>>> 716976f0
 serde.workspace = true
 serde_json.workspace = true
 thiserror.workspace = true
