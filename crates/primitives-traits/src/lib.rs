//! Common abstracted types in Reth.

#![doc(
    html_logo_url = "https://raw.githubusercontent.com/paradigmxyz/reth/main/assets/reth-docs.png",
    html_favicon_url = "https://avatars0.githubusercontent.com/u/97369466?s=256",
    issue_tracker_base_url = "https://github.com/paradigmxyz/reth/issues/"
)]
#![cfg_attr(not(test), warn(unused_crate_dependencies))]
#![cfg_attr(docsrs, feature(doc_cfg, doc_auto_cfg))]
#![cfg_attr(not(feature = "std"), no_std)]

#[macro_use]
extern crate alloc;

/// Common constants.
pub mod constants;

pub use constants::gas_units::{format_gas, format_gas_throughput};

/// Minimal account
pub mod account;
pub use account::{Account, Bytecode};

pub mod receipt;
pub use receipt::Receipt;

pub mod transaction;
pub use transaction::{signed::SignedTransaction, FullTransaction, Transaction};

mod integer_list;
pub use integer_list::{IntegerList, IntegerListError};

pub mod block;
pub use block::{body::BlockBody, Block};

mod withdrawal;
pub use withdrawal::{Withdrawal, Withdrawals};

mod error;
pub use error::{GotExpected, GotExpectedBoxed};

mod log;
pub use alloy_primitives::{logs_bloom, Log, LogData};

mod storage;
pub use storage::StorageEntry;

<<<<<<< HEAD
mod node;
pub use node::NodePrimitives;
=======
/// Transaction types
pub mod tx_type;
pub use tx_type::TxType;
>>>>>>> 21d911ab

/// Common header types
pub mod header;
#[cfg(any(test, feature = "arbitrary", feature = "test-utils"))]
pub use header::test_utils;
pub use header::{BlockHeader, Header, HeaderError, SealedHeader};

/// Bincode-compatible serde implementations for common abstracted types in Reth.
///
/// `bincode` crate doesn't work with optionally serializable serde fields, but some of the
/// Reth types require optional serialization for RPC compatibility. This module makes so that
/// all fields are serialized.
///
/// Read more: <https://github.com/bincode-org/bincode/issues/326>
#[cfg(feature = "serde-bincode-compat")]
pub mod serde_bincode_compat {
    pub use super::header::{serde_bincode_compat as header, serde_bincode_compat::*};
}<|MERGE_RESOLUTION|>--- conflicted
+++ resolved
@@ -45,14 +45,12 @@
 mod storage;
 pub use storage::StorageEntry;
 
-<<<<<<< HEAD
 mod node;
 pub use node::NodePrimitives;
-=======
+
 /// Transaction types
 pub mod tx_type;
 pub use tx_type::TxType;
->>>>>>> 21d911ab
 
 /// Common header types
 pub mod header;
