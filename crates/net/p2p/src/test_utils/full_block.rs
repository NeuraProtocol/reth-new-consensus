use crate::{
    bodies::client::BodiesClient,
    download::DownloadClient,
    error::PeerRequestResult,
    headers::client::{HeadersClient, HeadersRequest},
    priority::Priority,
    BlockClient,
};
use alloy_consensus::Header;
use alloy_eips::{BlockHashOrNumber, BlockNumHash};
use alloy_primitives::B256;
use core::{fmt, marker::PhantomData};
use parking_lot::Mutex;
use reth_eth_wire_types::{EthNetworkPrimitives, HeadersDirection, NetworkPrimitives};
use reth_ethereum_primitives::{Block, BlockBody};
use reth_network_peers::{PeerId, WithPeerId};
use reth_primitives_traits::{SealedBlock, SealedHeader};
use std::{collections::HashMap, sync::Arc};

<<<<<<< HEAD
/// A headers+bodies client implementation that does nothing.
#[derive(Debug, Default, Clone)]
#[non_exhaustive]
pub struct NoopFullBlockClient<NetPrimitives = EthNetworkPrimitives>(PhantomData<NetPrimitives>);

/// Implements the `DownloadClient` trait for the `NoopFullBlockClient` struct.
impl<NetPrimitives> DownloadClient for NoopFullBlockClient<NetPrimitives>
where
    NetPrimitives: fmt::Debug + Send + Sync,
{
    /// Reports a bad message received from a peer.
    ///
    /// # Arguments
    ///
    /// * `_peer_id` - Identifier for the peer sending the bad message (unused in this
    ///   implementation).
    fn report_bad_message(&self, _peer_id: PeerId) {}

    /// Retrieves the number of connected peers.
    ///
    /// # Returns
    ///
    /// The number of connected peers, which is always zero in this implementation.
    fn num_connected_peers(&self) -> usize {
        0
    }
}

/// Implements the `BodiesClient` trait for the `NoopFullBlockClient` struct.
impl<NetPrimitives> BodiesClient for NoopFullBlockClient<NetPrimitives>
where
    NetPrimitives: NetworkPrimitives,
{
    type Body = NetPrimitives::BlockBody;
    /// Defines the output type of the function.
    type Output = futures::future::Ready<PeerRequestResult<Vec<Self::Body>>>;

    /// Retrieves block bodies based on provided hashes and priority.
    ///
    /// # Arguments
    ///
    /// * `_hashes` - A vector of block hashes (unused in this implementation).
    /// * `_priority` - Priority level for block body retrieval (unused in this implementation).
    ///
    /// # Returns
    ///
    /// A future containing an empty vector of block bodies and a randomly generated `PeerId`.
    fn get_block_bodies_with_priority(
        &self,
        _hashes: Vec<B256>,
        _priority: Priority,
    ) -> Self::Output {
        // Create a future that immediately returns an empty vector of block bodies and a random
        // PeerId.
        futures::future::ready(Ok(WithPeerId::new(PeerId::random(), vec![])))
    }
}

impl<NetPrimitives> HeadersClient for NoopFullBlockClient<NetPrimitives>
where
    NetPrimitives: NetworkPrimitives,
{
    type Header = NetPrimitives::BlockHeader;
    /// The output type representing a future containing a peer request result with a vector of
    /// headers.
    type Output = futures::future::Ready<PeerRequestResult<Vec<Self::Header>>>;

    /// Retrieves headers with a specified priority level.
    ///
    /// This implementation does nothing and returns an empty vector of headers.
    ///
    /// # Arguments
    ///
    /// * `_request` - A request for headers (unused in this implementation).
    /// * `_priority` - The priority level for the headers request (unused in this implementation).
    ///
    /// # Returns
    ///
    /// Always returns a ready future with an empty vector of headers wrapped in a
    /// `PeerRequestResult`.
    fn get_headers_with_priority(
        &self,
        _request: HeadersRequest,
        _priority: Priority,
    ) -> Self::Output {
        futures::future::ready(Ok(WithPeerId::new(PeerId::random(), vec![])))
    }
}

impl<NetPrimitives> BlockClient for NoopFullBlockClient<NetPrimitives>
where
    NetPrimitives: NetworkPrimitives,
{
    type Block = NetPrimitives::Block;
}

=======
>>>>>>> fef37ae8
/// A headers+bodies client that stores the headers and bodies in memory, with an artificial soft
/// bodies response limit that is set to 20 by default.
///
/// This full block client can be [Clone]d and shared between multiple tasks.
#[derive(Clone, Debug)]
pub struct TestFullBlockClient {
    headers: Arc<Mutex<HashMap<B256, Header>>>,
    bodies: Arc<Mutex<HashMap<B256, BlockBody>>>,
    // soft response limit, max number of bodies to respond with
    soft_limit: usize,
}

impl Default for TestFullBlockClient {
    fn default() -> Self {
        Self {
            headers: Arc::new(Mutex::new(HashMap::default())),
            bodies: Arc::new(Mutex::new(HashMap::default())),
            soft_limit: 20,
        }
    }
}

impl TestFullBlockClient {
    /// Insert a header and body into the client maps.
    pub fn insert(&self, header: SealedHeader, body: BlockBody) {
        let hash = header.hash();
        self.headers.lock().insert(hash, header.unseal());
        self.bodies.lock().insert(hash, body);
    }

    /// Set the soft response limit.
    pub const fn set_soft_limit(&mut self, limit: usize) {
        self.soft_limit = limit;
    }

    /// Get the block with the highest block number.
    pub fn highest_block(&self) -> Option<SealedBlock<Block>> {
        self.headers.lock().iter().max_by_key(|(_, header)| header.number).and_then(
            |(hash, header)| {
                self.bodies.lock().get(hash).map(|body| {
                    SealedBlock::from_parts_unchecked(header.clone(), body.clone(), *hash)
                })
            },
        )
    }
}

impl DownloadClient for TestFullBlockClient {
    /// Reports a bad message from a specific peer.
    fn report_bad_message(&self, _peer_id: PeerId) {}

    /// Retrieves the number of connected peers.
    ///
    /// Returns the number of connected peers in the test scenario (1).
    fn num_connected_peers(&self) -> usize {
        1
    }
}

/// Implements the `HeadersClient` trait for the `TestFullBlockClient` struct.
impl HeadersClient for TestFullBlockClient {
    type Header = Header;
    /// Specifies the associated output type.
    type Output = futures::future::Ready<PeerRequestResult<Vec<Header>>>;

    /// Retrieves headers with a given priority level.
    ///
    /// # Arguments
    ///
    /// * `request` - A `HeadersRequest` indicating the headers to retrieve.
    /// * `_priority` - A `Priority` level for the request.
    ///
    /// # Returns
    ///
    /// A `Ready` future containing a `PeerRequestResult` with a vector of retrieved headers.
    fn get_headers_with_priority(
        &self,
        request: HeadersRequest,
        _priority: Priority,
    ) -> Self::Output {
        let headers = self.headers.lock();

        // Initializes the block hash or number.
        let mut block: BlockHashOrNumber = match request.start {
            BlockHashOrNumber::Hash(hash) => headers.get(&hash).cloned(),
            BlockHashOrNumber::Number(num) => headers.values().find(|h| h.number == num).cloned(),
        }
        .map(|h| h.number.into())
        .unwrap();

        // Retrieves headers based on the provided limit and request direction.
        let resp = (0..request.limit)
            .filter_map(|_| {
                headers.iter().find_map(|(hash, header)| {
                    // Checks if the header matches the specified block or number.
                    BlockNumHash::new(header.number, *hash).matches_block_or_num(&block).then(
                        || {
                            match request.direction {
                                HeadersDirection::Falling => block = header.parent_hash.into(),
                                HeadersDirection::Rising => block = (header.number + 1).into(),
                            }
                            header.clone()
                        },
                    )
                })
            })
            .collect::<Vec<_>>();

        // Returns a future containing the retrieved headers with a random peer ID.
        futures::future::ready(Ok(WithPeerId::new(PeerId::random(), resp)))
    }
}

/// Implements the `BodiesClient` trait for the `TestFullBlockClient` struct.
impl BodiesClient for TestFullBlockClient {
    type Body = BlockBody;
    /// Defines the output type of the function.
    type Output = futures::future::Ready<PeerRequestResult<Vec<BlockBody>>>;

    /// Retrieves block bodies corresponding to provided hashes with a given priority.
    ///
    /// # Arguments
    ///
    /// * `hashes` - A vector of block hashes to retrieve bodies for.
    /// * `_priority` - Priority level for block body retrieval (unused in this implementation).
    ///
    /// # Returns
    ///
    /// A future containing the result of the block body retrieval operation.
    fn get_block_bodies_with_priority(
        &self,
        hashes: Vec<B256>,
        _priority: Priority,
    ) -> Self::Output {
        // Acquire a lock on the bodies.
        let bodies = self.bodies.lock();

        // Create a future that immediately returns the result of the block body retrieval
        // operation.
        futures::future::ready(Ok(WithPeerId::new(
            PeerId::random(),
            hashes
                .iter()
                .filter_map(|hash| bodies.get(hash).cloned())
                .take(self.soft_limit)
                .collect(),
        )))
    }
}

impl BlockClient for TestFullBlockClient {
    type Block = reth_ethereum_primitives::Block;
}<|MERGE_RESOLUTION|>--- conflicted
+++ resolved
@@ -17,105 +17,6 @@
 use reth_primitives_traits::{SealedBlock, SealedHeader};
 use std::{collections::HashMap, sync::Arc};
 
-<<<<<<< HEAD
-/// A headers+bodies client implementation that does nothing.
-#[derive(Debug, Default, Clone)]
-#[non_exhaustive]
-pub struct NoopFullBlockClient<NetPrimitives = EthNetworkPrimitives>(PhantomData<NetPrimitives>);
-
-/// Implements the `DownloadClient` trait for the `NoopFullBlockClient` struct.
-impl<NetPrimitives> DownloadClient for NoopFullBlockClient<NetPrimitives>
-where
-    NetPrimitives: fmt::Debug + Send + Sync,
-{
-    /// Reports a bad message received from a peer.
-    ///
-    /// # Arguments
-    ///
-    /// * `_peer_id` - Identifier for the peer sending the bad message (unused in this
-    ///   implementation).
-    fn report_bad_message(&self, _peer_id: PeerId) {}
-
-    /// Retrieves the number of connected peers.
-    ///
-    /// # Returns
-    ///
-    /// The number of connected peers, which is always zero in this implementation.
-    fn num_connected_peers(&self) -> usize {
-        0
-    }
-}
-
-/// Implements the `BodiesClient` trait for the `NoopFullBlockClient` struct.
-impl<NetPrimitives> BodiesClient for NoopFullBlockClient<NetPrimitives>
-where
-    NetPrimitives: NetworkPrimitives,
-{
-    type Body = NetPrimitives::BlockBody;
-    /// Defines the output type of the function.
-    type Output = futures::future::Ready<PeerRequestResult<Vec<Self::Body>>>;
-
-    /// Retrieves block bodies based on provided hashes and priority.
-    ///
-    /// # Arguments
-    ///
-    /// * `_hashes` - A vector of block hashes (unused in this implementation).
-    /// * `_priority` - Priority level for block body retrieval (unused in this implementation).
-    ///
-    /// # Returns
-    ///
-    /// A future containing an empty vector of block bodies and a randomly generated `PeerId`.
-    fn get_block_bodies_with_priority(
-        &self,
-        _hashes: Vec<B256>,
-        _priority: Priority,
-    ) -> Self::Output {
-        // Create a future that immediately returns an empty vector of block bodies and a random
-        // PeerId.
-        futures::future::ready(Ok(WithPeerId::new(PeerId::random(), vec![])))
-    }
-}
-
-impl<NetPrimitives> HeadersClient for NoopFullBlockClient<NetPrimitives>
-where
-    NetPrimitives: NetworkPrimitives,
-{
-    type Header = NetPrimitives::BlockHeader;
-    /// The output type representing a future containing a peer request result with a vector of
-    /// headers.
-    type Output = futures::future::Ready<PeerRequestResult<Vec<Self::Header>>>;
-
-    /// Retrieves headers with a specified priority level.
-    ///
-    /// This implementation does nothing and returns an empty vector of headers.
-    ///
-    /// # Arguments
-    ///
-    /// * `_request` - A request for headers (unused in this implementation).
-    /// * `_priority` - The priority level for the headers request (unused in this implementation).
-    ///
-    /// # Returns
-    ///
-    /// Always returns a ready future with an empty vector of headers wrapped in a
-    /// `PeerRequestResult`.
-    fn get_headers_with_priority(
-        &self,
-        _request: HeadersRequest,
-        _priority: Priority,
-    ) -> Self::Output {
-        futures::future::ready(Ok(WithPeerId::new(PeerId::random(), vec![])))
-    }
-}
-
-impl<NetPrimitives> BlockClient for NoopFullBlockClient<NetPrimitives>
-where
-    NetPrimitives: NetworkPrimitives,
-{
-    type Block = NetPrimitives::Block;
-}
-
-=======
->>>>>>> fef37ae8
 /// A headers+bodies client that stores the headers and bodies in memory, with an artificial soft
 /// bodies response limit that is set to 20 by default.
 ///
