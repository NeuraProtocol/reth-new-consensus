//! Staged syncing primitives for reth.
//!
//! This crate contains the syncing primitives [`Pipeline`] and [`Stage`], as well as all stages
//! that reth uses to sync.
//!
//! A pipeline can be configured using [`Pipeline::builder()`].
//!
//! For ease of use, this crate also exposes a set of [`StageSet`]s, which are collections of stages
//! that perform specific functions during sync. Stage sets can be customized; it is possible to
//! add, disable and replace stages in the set.
//!
//! # Examples
//!
//! ```
//! # use std::sync::Arc;
//! # use reth_downloaders::bodies::bodies::BodiesDownloaderBuilder;
//! # use reth_downloaders::headers::reverse_headers::ReverseHeadersDownloaderBuilder;
//! # use reth_interfaces::consensus::Consensus;
//! # use reth_interfaces::test_utils::{TestBodiesClient, TestConsensus, TestHeadersClient};
//! # use reth_revm::EvmProcessorFactory;
//! # use reth_primitives::{PeerId, MAINNET, B256, PruneModes};
//! # use reth_stages::Pipeline;
//! # use reth_stages::sets::DefaultStages;
//! # use tokio::sync::watch;
//! # use reth_node_ethereum::EthEvmConfig;
//! # use reth_provider::ProviderFactory;
//! # use reth_provider::HeaderSyncMode;
//! # use reth_provider::test_utils::create_test_provider_factory;
//! # use reth_snapshot::Snapshotter;
//! #
//! # let chain_spec = MAINNET.clone();
//! # let consensus: Arc<dyn Consensus> = Arc::new(TestConsensus::default());
//! # let headers_downloader = ReverseHeadersDownloaderBuilder::default().build(
//! #    Arc::new(TestHeadersClient::default()),
//! #    consensus.clone()
//! # );
//! # let provider_factory = create_test_provider_factory();
//! # let bodies_downloader = BodiesDownloaderBuilder::default().build(
//! #    Arc::new(TestBodiesClient { responder: |_| Ok((PeerId::ZERO, vec![]).into()) }),
//! #    consensus.clone(),
//! #    provider_factory.clone()
//! # );
//! # let (tip_tx, tip_rx) = watch::channel(B256::default());
<<<<<<< HEAD
//! # let executor_factory = EvmProcessorFactory::new(chain_spec.clone());
//! # let snapshotter = Snapshotter::new(
//! #    provider_factory.clone(),
//! #    provider_factory.snapshot_provider(),
//! #    PruneModes::default()
//! # );
=======
//! # let executor_factory = EvmProcessorFactory::new(chain_spec.clone(), EthEvmConfig::default());
>>>>>>> 9d9d7ee3
//! // Create a pipeline that can fully sync
//! # let pipeline =
//! Pipeline::builder()
//!     .with_tip_sender(tip_tx)
//!     .add_stages(
//!         DefaultStages::new(
//!             provider_factory.clone(),
//!             HeaderSyncMode::Tip(tip_rx),
//!             consensus,
//!             headers_downloader,
//!             bodies_downloader,
//!             executor_factory,
//!             snapshotter,
//!         )
//!         .unwrap(),
//!     )
//!     .build(provider_factory);
//! ```
//!
//! ## Feature Flags
//!
//! - `test-utils`: Export utilities for testing

#![doc(
    html_logo_url = "https://raw.githubusercontent.com/paradigmxyz/reth/main/assets/reth-docs.png",
    html_favicon_url = "https://avatars0.githubusercontent.com/u/97369466?s=256",
    issue_tracker_base_url = "https://github.com/paradigmxyz/reth/issues/"
)]
#![cfg_attr(docsrs, feature(doc_cfg, doc_auto_cfg))]

mod error;
mod metrics;
mod pipeline;
mod stage;
mod util;

#[allow(missing_docs)]
#[cfg(any(test, feature = "test-utils"))]
pub mod test_utils;

/// A re-export of common structs and traits.
pub mod prelude;

/// Implementations of stages.
pub mod stages;

pub mod sets;

pub use crate::metrics::*;
pub use error::*;
pub use pipeline::*;
pub use stage::*;<|MERGE_RESOLUTION|>--- conflicted
+++ resolved
@@ -41,16 +41,12 @@
 //! #    provider_factory.clone()
 //! # );
 //! # let (tip_tx, tip_rx) = watch::channel(B256::default());
-<<<<<<< HEAD
-//! # let executor_factory = EvmProcessorFactory::new(chain_spec.clone());
+//! # let executor_factory = EvmProcessorFactory::new(chain_spec.clone(), EthEvmConfig::default());
 //! # let snapshotter = Snapshotter::new(
 //! #    provider_factory.clone(),
 //! #    provider_factory.snapshot_provider(),
 //! #    PruneModes::default()
 //! # );
-=======
-//! # let executor_factory = EvmProcessorFactory::new(chain_spec.clone(), EthEvmConfig::default());
->>>>>>> 9d9d7ee3
 //! // Create a pipeline that can fully sync
 //! # let pipeline =
 //! Pipeline::builder()
