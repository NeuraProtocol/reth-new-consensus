//! State root task related functionality.

use alloy_primitives::map::HashSet;
use derive_more::derive::Deref;
use metrics::Histogram;
use rayon::iter::{ParallelBridge, ParallelIterator};
use reth_errors::{ProviderError, ProviderResult};
use reth_evm::system_calls::OnStateHook;
use reth_metrics::Metrics;
use reth_provider::{
    providers::ConsistentDbView, BlockReader, DBProvider, DatabaseProviderFactory,
    StateCommitmentProvider,
};
use reth_trie::{
    hashed_cursor::HashedPostStateCursorFactory,
    prefix_set::TriePrefixSetsMut,
    proof::ProofBlindedProviderFactory,
    trie_cursor::InMemoryTrieCursorFactory,
    updates::{TrieUpdates, TrieUpdatesSorted},
    HashedPostState, HashedPostStateSorted, HashedStorage, MultiProof,
    MultiProofAccountStorageTarget, MultiProofTargets, Nibbles, TrieInput,
};
use reth_trie_db::{DatabaseHashedCursorFactory, DatabaseTrieCursorFactory};
use reth_trie_parallel::{proof::ParallelProof, root::ParallelStateRootError};
use reth_trie_sparse::{
    blinded::{BlindedProvider, BlindedProviderFactory},
    errors::{SparseStateTrieResult, SparseTrieErrorKind},
    SparseStateTrie,
};
use revm_primitives::{keccak256, EvmState, B256};
use std::{
    collections::{hash_map::Entry, BTreeMap, VecDeque},
    sync::{
        mpsc::{self, channel, Receiver, Sender},
        Arc,
    },
    time::{Duration, Instant},
};
use tracing::{debug, error, trace};

/// The level below which the sparse trie hashes are calculated in [`update_sparse_trie`].
const SPARSE_TRIE_INCREMENTAL_LEVEL: usize = 2;

/// Determines the size of the thread pool to be used in [`StateRootTask`].
/// It should be at least three, one for multiproof calculations  plus two to be
/// used internally in [`StateRootTask`].
///
/// NOTE: this value can be greater than the available cores in the host, it
/// represents the maximum number of threads that can be handled by the pool.
pub(crate) fn thread_pool_size() -> usize {
    std::thread::available_parallelism().map_or(3, |num| (num.get() / 2).max(3))
}

/// Outcome of the state root computation, including the state root itself with
/// the trie updates and the total time spent.
#[derive(Debug)]
pub struct StateRootComputeOutcome {
    /// The computed state root and trie updates
    pub state_root: (B256, TrieUpdates),
    /// The total time spent calculating the state root
    pub total_time: Duration,
    /// The time spent calculating the state root since the last state update
    pub time_from_last_update: Duration,
}

/// A trie update that can be applied to sparse trie alongside the proofs for touched parts of the
/// state.
#[derive(Default, Debug)]
pub struct SparseTrieUpdate {
    /// The state update that was used to calculate the proof
    state: HashedPostState,
    /// The proof targets
    targets: MultiProofTargets,
    /// The calculated multiproof
    multiproof: MultiProof,
}

impl SparseTrieUpdate {
    /// Construct update from multiproof.
    pub fn from_multiproof(multiproof: MultiProof) -> Self {
        Self { multiproof, ..Default::default() }
    }

    /// Extend update with contents of the other.
    pub fn extend(&mut self, other: Self) {
        self.state.extend(other.state);
        extend_multi_proof_targets(&mut self.targets, other.targets);
        self.multiproof.extend(other.multiproof);
    }

    pub fn extend_with_message(&mut self, message: SparseTrieMessage) {
        match message {
            SparseTrieMessage::RevealProof {
                sequence_number: _,
                source: _,
                targets,
                multiproof,
                state_root_message_sender: _,
            } => {
                extend_multi_proof_targets(&mut self.targets, targets);
                self.multiproof.extend(multiproof);
            }
            SparseTrieMessage::Update(state) => {
                self.state.extend(state);
            }
        }
    }
}

pub enum SparseTrieMessage {
    RevealProof {
        sequence_number: u64,
        source: ProofFetchSource,
        targets: MultiProofTargets,
        multiproof: MultiProof,
        state_root_message_sender: mpsc::Sender<StateRootMessage>,
    },
    Update(HashedPostState),
}

impl SparseTrieMessage {
    pub fn state_root_message_sender(&self) -> Option<mpsc::Sender<StateRootMessage>> {
        match self {
            SparseTrieMessage::RevealProof { state_root_message_sender, .. } => {
                Some(state_root_message_sender.clone())
            }
            SparseTrieMessage::Update(_) => None,
        }
    }
}

/// Result of the state root calculation
pub(crate) type StateRootResult = Result<StateRootComputeOutcome, ParallelStateRootError>;

/// Handle to a spawned state root task.
#[derive(Debug)]
pub struct StateRootHandle {
    /// Channel for receiving the final result.
    rx: mpsc::Receiver<StateRootResult>,
}

impl StateRootHandle {
    /// Creates a new handle from a receiver.
    pub(crate) const fn new(rx: mpsc::Receiver<StateRootResult>) -> Self {
        Self { rx }
    }

    /// Waits for the state root calculation to complete.
    pub fn wait_for_result(self) -> StateRootResult {
        self.rx.recv().expect("state root task was dropped without sending result")
    }
}

/// Common configuration for state root tasks
#[derive(Debug, Clone)]
pub struct StateRootConfig<Factory> {
    /// View over the state in the database.
    pub consistent_view: ConsistentDbView<Factory>,
    /// The sorted collection of cached in-memory intermediate trie nodes that
    /// can be reused for computation.
    pub nodes_sorted: Arc<TrieUpdatesSorted>,
    /// The sorted in-memory overlay hashed state.
    pub state_sorted: Arc<HashedPostStateSorted>,
    /// The collection of prefix sets for the computation. Since the prefix sets _always_
    /// invalidate the in-memory nodes, not all keys from `state_sorted` might be present here,
    /// if we have cached nodes for them.
    pub prefix_sets: Arc<TriePrefixSetsMut>,
}

impl<Factory> StateRootConfig<Factory> {
    /// Creates a new state root config from the consistent view and the trie input.
    pub fn new_from_input(consistent_view: ConsistentDbView<Factory>, input: TrieInput) -> Self {
        Self {
            consistent_view,
            nodes_sorted: Arc::new(input.nodes.into_sorted()),
            state_sorted: Arc::new(input.state.into_sorted()),
            prefix_sets: Arc::new(input.prefix_sets),
        }
    }
}

/// Messages used internally by the state root task
#[derive(Debug)]
pub enum StateRootMessage {
    /// Prefetch proof targets
    PrefetchProofs(MultiProofTargets),
    /// New state update from transaction execution
    StateUpdate(EvmState),
    /// Proof calculation completed for a specific state update
    ProofCalculated(Box<ProofCalculated>),
    /// Proofs revealed
    ProofsRevealed {
        /// Sequence numbers of the state update proofs that were revealed
        revealed_state_update_sequence_numbers: Vec<u64>,
    },
    /// Error during proof calculation
    ProofCalculationError(ProviderError),
    /// State root calculation completed
    RootCalculated {
        /// Final state root.
        state_root: B256,
        /// Trie updates.
        trie_updates: TrieUpdates,
        /// The number of time sparse trie was updated.
        iterations: u64,
    },
    /// Error during state root calculation
    RootCalculationError(ParallelStateRootError),
    /// Signals state update stream end.
    FinishedStateUpdates,
}

/// Message about completion of proof calculation for a specific state update
#[derive(Debug)]
pub struct ProofCalculated {
    /// The index of this proof in the sequence of state updates
    sequence_number: u64,
    /// Proof targets
    targets: MultiProofTargets,
    /// Proof
    multiproof: MultiProof,
    /// The source of the proof fetch, whether it was requested as a prefetch or as a result of a
    /// state update.
    source: ProofFetchSource,
    /// The time taken to calculate the proof.
    elapsed: Duration,
}

impl ProofCalculated {
    /// Returns true if the proof was calculated as a result of a state update.
    pub(crate) const fn is_from_state_update(&self) -> bool {
        matches!(self.source, ProofFetchSource::StateUpdate)
    }
}

/// Whether or not a proof was fetched due to a state update, or due to a prefetch command.
#[derive(Debug, PartialEq, Eq)]
pub enum ProofFetchSource {
    /// The proof was fetched due to a prefetch command.
    Prefetch,
    /// The proof was fetched due to a state update.
    StateUpdate,
}

/// Sequencer to manage state updates that come out of order
#[derive(Debug, Default)]
pub(crate) struct StateUpdateSequencer {
    /// The next sequence number to be produced.
    next_sequence: u64,
    /// The next sequence number expected to be delivered.
    next_to_deliver: u64,
    /// Buffer for out-of-order state updates that aren't ready to be delivered yet.
    pending_state_updates: BTreeMap<u64, HashedPostState>,
    /// Buffer for out-of-order state updates that are ready to be delivered.
    ready_state_updates: BTreeMap<u64, HashedPostState>,
}

impl StateUpdateSequencer {
    /// Creates a new proof sequencer
    pub(crate) fn new() -> Self {
        Self::default()
    }

    /// Gets the next sequence number and increments the counter
    pub(crate) fn next_sequence(&mut self) -> u64 {
        let seq = self.next_sequence;
        self.next_sequence += 1;
        seq
    }

    /// Adds a state update.
    pub(crate) fn add_state_update(&mut self, sequence: u64, state_update: HashedPostState) {
        if sequence >= self.next_to_deliver {
            debug!(target: "engine::root::state_update_sequencer", ?sequence, "Adding state update");
            self.pending_state_updates.insert(sequence, state_update);
        }
    }

    /// Aggegates state updates for given sequence numbers, and returns a consecutive list of state
    /// updates that are ready to be delivered.
    pub(crate) fn aggregate_state_updates(
        &mut self,
        sequence_numbers: Vec<u64>,
    ) -> Vec<HashedPostState> {
        debug!(target: "engine::root::state_update_sequencer", ?sequence_numbers, "Aggregating state updates");

        // move pending state updates to a list of ready state updates
        for sequence_number in sequence_numbers {
            self.ready_state_updates.insert(
                sequence_number,
                self.pending_state_updates.remove(&sequence_number).expect("missing state update"),
            );
        }

        // return early if we don't have the next expected state update
        if !self.ready_state_updates.contains_key(&self.next_to_deliver) {
            return Vec::new()
        }

        let mut consecutive_state_updates = Vec::with_capacity(self.ready_state_updates.len());
        let mut current_sequence = self.next_to_deliver;

        // keep collecting state updates as long as we have consecutive sequence numbers
        loop {
            let Some(pending) = self.ready_state_updates.remove(&current_sequence) else { break };

            consecutive_state_updates.push(pending);
            current_sequence += 1;

            // if we don't have the next number, stop collecting
            if !self.ready_state_updates.contains_key(&current_sequence) {
                break;
            }
        }

        self.next_to_deliver += consecutive_state_updates.len() as u64;

        debug!(target: "engine::root::state_update_sequencer", updates = ?consecutive_state_updates.len(), "Aggregated state updates");

        consecutive_state_updates
    }

<<<<<<< HEAD
    /// Returns true if we still have pending state updates
=======
    /// Returns the number of pending proofs
    pub(crate) fn pending_proofs(&self) -> usize {
        self.pending_proofs.len()
    }

    /// Returns true if we still have pending proofs
>>>>>>> dcc94366
    pub(crate) fn has_pending(&self) -> bool {
        !self.pending_state_updates.is_empty()
    }
}

/// A wrapper for the sender that signals completion when dropped
#[derive(Deref, Debug, Clone)]
pub struct StateHookSender(Sender<StateRootMessage>);

impl StateHookSender {
    pub(crate) const fn new(inner: Sender<StateRootMessage>) -> Self {
        Self(inner)
    }
}

impl Drop for StateHookSender {
    fn drop(&mut self) {
        // Send completion signal when the sender is dropped
        let _ = self.0.send(StateRootMessage::FinishedStateUpdates);
    }
}

fn evm_state_to_hashed_post_state(update: EvmState) -> HashedPostState {
    let mut hashed_state = HashedPostState::default();

    for (address, account) in update {
        if account.is_touched() {
            let hashed_address = keccak256(address);
            trace!(target: "engine::root", ?address, ?hashed_address, "Adding account to state update");

            let destroyed = account.is_selfdestructed();
            let info = if destroyed { None } else { Some(account.info.into()) };
            hashed_state.accounts.insert(hashed_address, info);

            let mut changed_storage_iter = account
                .storage
                .into_iter()
                .filter_map(|(slot, value)| {
                    value.is_changed().then(|| (keccak256(B256::from(slot)), value.present_value))
                })
                .peekable();

            if destroyed {
                hashed_state.storages.insert(hashed_address, HashedStorage::new(true));
            } else if changed_storage_iter.peek().is_some() {
                hashed_state
                    .storages
                    .insert(hashed_address, HashedStorage::from_iter(false, changed_storage_iter));
            }
        }
    }

    hashed_state
}

/// Input parameters for spawning a multiproof calculation.
#[derive(Debug)]
struct MultiproofInput<Factory> {
    config: StateRootConfig<Factory>,
    proof_targets: MultiProofTargets,
    state_update_sequence_number: u64,
    state_root_message_sender: Sender<StateRootMessage>,
    source: ProofFetchSource,
}

/// Manages concurrent multiproof calculations.
/// Takes care of not having more calculations in flight than a given thread
/// pool size, further calculation requests are queued and spawn later, after
/// availability has been signaled.
#[derive(Debug)]
struct MultiproofManager<Factory> {
    /// Maximum number of concurrent calculations.
    max_concurrent: usize,
    /// Currently running calculations.
    inflight: usize,
    /// Queued calculations.
    pending: VecDeque<MultiproofInput<Factory>>,
    /// Thread pool to spawn multiproof calculations.
    thread_pool: Arc<rayon::ThreadPool>,
}

impl<Factory> MultiproofManager<Factory>
where
    Factory: DatabaseProviderFactory<Provider: BlockReader>
        + StateCommitmentProvider
        + Clone
        + Send
        + Sync
        + 'static,
{
    /// Creates a new [`MultiproofManager`].
    fn new(thread_pool: Arc<rayon::ThreadPool>, thread_pool_size: usize) -> Self {
        // we keep 2 threads to be used internally by [`StateRootTask`]
        let max_concurrent = thread_pool_size.saturating_sub(2);
        debug_assert!(max_concurrent != 0);
        Self {
            thread_pool,
            max_concurrent,
            inflight: 0,
            pending: VecDeque::with_capacity(max_concurrent),
        }
    }

    /// Spawns a new multiproof calculation or enqueues it for later if
    /// `max_concurrent` are already inflight.
    fn spawn_or_queue(&mut self, input: MultiproofInput<Factory>) {
        if self.inflight >= self.max_concurrent {
            self.pending.push_back(input);
            return;
        }

        self.spawn_multiproof(input);
    }

    /// Signals that a multiproof calculation has finished and there's room to
    /// spawn a new calculation if needed.
    fn on_calculation_complete(&mut self) {
        self.inflight = self.inflight.saturating_sub(1);

        if let Some(input) = self.pending.pop_front() {
            self.spawn_multiproof(input);
        }
    }

    /// Spawns a multiproof calculation.
    fn spawn_multiproof(&mut self, input: MultiproofInput<Factory>) {
        let MultiproofInput {
            config,
            proof_targets,
            state_update_sequence_number,
            state_root_message_sender,
            source,
        } = input;
        let thread_pool = self.thread_pool.clone();

        self.thread_pool.spawn(move || {
            trace!(
                target: "engine::root",
                ?proof_targets,
                "Starting multiproof calculation",
            );
            let start = Instant::now();
            let result = calculate_multiproof(thread_pool, config, proof_targets.clone());
            let elapsed = start.elapsed();
            trace!(
                target: "engine::root",
                ?elapsed,
                "Multiproof calculated",
            );

            match result {
                Ok(proof) => {
                    let _ = state_root_message_sender.send(StateRootMessage::ProofCalculated(
                        Box::new(ProofCalculated {
                            sequence_number: state_update_sequence_number,
                            targets: proof_targets,
                            multiproof: proof,
                            source,
                            elapsed,
                        }),
                    ));
                }
                Err(error) => {
                    let _ = state_root_message_sender
                        .send(StateRootMessage::ProofCalculationError(error));
                }
            }
        });

        self.inflight += 1;
    }
}

#[derive(Metrics, Clone)]
#[metrics(scope = "tree.root")]
struct StateRootTaskMetrics {
    /// Histogram of proof calculation durations.
    pub proof_calculation_duration_histogram: Histogram,
    /// Histogram of proof calculation targets with a ccounts.
    pub proof_calculation_with_account_targets_histogram: Histogram,
    /// Histogram of proof calculation targets with only storage slots.
    pub proof_calculation_only_storage_targets_histogram: Histogram,

    /// Histogram of sparse trie update durations.
    pub sparse_trie_update_duration_histogram: Histogram,
    /// Histogram of sparse trie final update durations.
    pub sparse_trie_final_update_duration_histogram: Histogram,

    /// Histogram of state updates received.
    pub state_updates_received_histogram: Histogram,
    /// Histogram of proofs processed.
    pub proofs_processed_histogram: Histogram,
    /// Histogram of state root update iterations.
    pub state_root_iterations_histogram: Histogram,
}

/// Standalone task that receives a transaction state stream and updates relevant
/// data structures to calculate state root.
///
/// It is responsible of  initializing a blinded sparse trie and subscribe to
/// transaction state stream. As it receives transaction execution results, it
/// fetches the proofs for relevant accounts from the database and reveal them
/// to the tree.
/// Then it updates relevant leaves according to the result of the transaction.
#[derive(Debug)]
pub struct StateRootTask<Factory> {
    /// Task configuration.
    config: StateRootConfig<Factory>,
    /// Receiver for state root related messages.
    rx: Receiver<StateRootMessage>,
    /// Sender for state root related messages.
    tx: Sender<StateRootMessage>,
    /// Proof targets that have been already fetched.
    fetched_proof_targets: MultiProofTargets,
    /// State update sequencing handler.
    state_update_sequencer: StateUpdateSequencer,
    /// Reference to the shared thread pool for parallel proof generation.
    thread_pool: Arc<rayon::ThreadPool>,
    /// Manages calculation of multiproofs.
    multiproof_manager: MultiproofManager<Factory>,
    metrics: StateRootTaskMetrics,
}

impl<Factory> StateRootTask<Factory>
where
    Factory: DatabaseProviderFactory<Provider: BlockReader>
        + StateCommitmentProvider
        + Clone
        + Send
        + Sync
        + 'static,
{
    /// Creates a new state root task with the unified message channel
    pub fn new(config: StateRootConfig<Factory>, thread_pool: Arc<rayon::ThreadPool>) -> Self {
        let (tx, rx) = channel();
        Self {
            config,
            rx,
            tx,
            fetched_proof_targets: Default::default(),
            state_update_sequencer: StateUpdateSequencer::new(),
            thread_pool: thread_pool.clone(),
            multiproof_manager: MultiproofManager::new(thread_pool, thread_pool_size()),
            metrics: StateRootTaskMetrics::default(),
        }
    }

    /// Returns a [`Sender`] that can be used to send arbitrary [`StateRootMessage`]s to this task.
    pub fn state_root_message_sender(&self) -> Sender<StateRootMessage> {
        self.tx.clone()
    }

    /// Returns a [`StateHookSender`] that can be used to send state updates to this task.
    pub fn state_hook_sender(&self) -> StateHookSender {
        StateHookSender::new(self.tx.clone())
    }

    /// Returns a state hook to be used to send state updates to this task.
    pub fn state_hook(&self) -> impl OnStateHook {
        let state_hook = self.state_hook_sender();

        move |state: &EvmState| {
            if let Err(error) = state_hook.send(StateRootMessage::StateUpdate(state.clone())) {
                error!(target: "engine::root", ?error, "Failed to send state update");
            }
        }
    }

    /// Spawns the state root task and returns a handle to await its result.
    pub fn spawn(self) -> StateRootHandle {
        let sparse_trie_tx = Self::spawn_sparse_trie(
            self.thread_pool.clone(),
            self.config.clone(),
            self.metrics.clone(),
            self.tx.clone(),
        );
        let (tx, rx) = mpsc::sync_channel(1);
        std::thread::Builder::new()
            .name("State Root Task".to_string())
            .spawn(move || {
                debug!(target: "engine::tree", "Starting state root task");

                let result = self.run(sparse_trie_tx);
                let _ = tx.send(result);
            })
            .expect("failed to spawn state root thread");

        StateRootHandle::new(rx)
    }

    /// Spawn long running sparse trie task that forwards the final result upon completion.
    fn spawn_sparse_trie(
        thread_pool: Arc<rayon::ThreadPool>,
        config: StateRootConfig<Factory>,
        metrics: StateRootTaskMetrics,
        task_tx: Sender<StateRootMessage>,
    ) -> Sender<SparseTrieMessage> {
        let (tx, rx) = mpsc::channel();
        thread_pool.spawn(move || {
            debug!(target: "engine::tree", "Starting sparse trie task");
            let result = match run_sparse_trie(config, metrics, rx) {
                Ok((state_root, trie_updates, iterations)) => {
                    StateRootMessage::RootCalculated { state_root, trie_updates, iterations }
                }
                Err(error) => StateRootMessage::RootCalculationError(error),
            };
            let _ = task_tx.send(result);
        });
        tx
    }

    /// Handles request for proof prefetch.
    fn on_prefetch_proof(&mut self, targets: MultiProofTargets) {
        extend_multi_proof_targets_ref(&mut self.fetched_proof_targets, &targets);

        self.multiproof_manager.spawn_or_queue(MultiproofInput {
            config: self.config.clone(),
            proof_targets: targets,
            state_update_sequence_number: self.state_update_sequencer.next_sequence(),
            state_root_message_sender: self.tx.clone(),
            source: ProofFetchSource::Prefetch,
        });
    }

    /// Handles state updates.
    ///
    /// Returns proof targets derived from the state update.
    fn on_state_update(&mut self, update: EvmState, state_update_sequence_number: u64) {
        let hashed_state_update = evm_state_to_hashed_post_state(update);
        let proof_targets = get_proof_targets(&hashed_state_update, &self.fetched_proof_targets);
        extend_multi_proof_targets_ref(&mut self.fetched_proof_targets, &proof_targets);

        self.state_update_sequencer
            .add_state_update(state_update_sequence_number, hashed_state_update);
        self.multiproof_manager.spawn_or_queue(MultiproofInput {
            config: self.config.clone(),
            proof_targets,
            state_update_sequence_number,
            state_root_message_sender: self.tx.clone(),
            source: ProofFetchSource::StateUpdate,
        });
    }

    /// Handler for new proof calculated, aggregates all the existing sequential proofs.
    fn aggregate_state_updates(&mut self, sequence_numbers: Vec<u64>) -> Option<HashedPostState> {
        let ready_state_updates =
            self.state_update_sequencer.aggregate_state_updates(sequence_numbers);

        debug!(
            target: "engine::root",
            ready_state_updates = ?ready_state_updates.len(),
            "Returning state updates"
        );

        // Merge all ready state updates
        ready_state_updates.into_iter().reduce(|mut acc_state_update, state_update| {
            acc_state_update.extend(state_update);
            acc_state_update
        })
    }

    fn run(mut self, sparse_trie_tx: Sender<SparseTrieMessage>) -> StateRootResult {
        let mut sparse_trie_tx = Some(sparse_trie_tx);

        let mut updates_received = 0;
        let mut proofs_processed = 0;
        let mut proofs_revealed = 0;

        let mut updates_finished = false;

        // Timestamp when the first state update was received
        let mut first_update_time = None;
        // Timestamp when the last state update was received
        let mut last_update_time = None;

        loop {
            trace!(target: "engine::root", "entering main channel receiving loop");
            match self.rx.recv() {
                Ok(message) => match message {
                    StateRootMessage::PrefetchProofs(targets) => {
                        trace!(target: "engine::root", "processing StateRootMessage::PrefetchProofs");
                        debug!(
                            target: "engine::root",
                            len = targets.len(),
                            "Prefetching proofs"
                        );
                        self.on_prefetch_proof(targets);
                    }
                    StateRootMessage::StateUpdate(update) => {
                        trace!(target: "engine::root", "processing StateRootMessage::StateUpdate");
                        if updates_received == 0 {
                            first_update_time = Some(Instant::now());
                            debug!(target: "engine::root", "Started state root calculation");
                        }
                        last_update_time = Some(Instant::now());

                        updates_received += 1;
                        debug!(
                            target: "engine::root",
                            len = update.len(),
                            total_updates = updates_received,
                            "Received new state update"
                        );
                        let next_sequence = self.state_update_sequencer.next_sequence();
                        self.on_state_update(update, next_sequence);
                    }
                    StateRootMessage::FinishedStateUpdates => {
                        trace!(target: "engine::root", ?proofs_processed, ?updates_received, pending_proofs=?self.proof_sequencer.pending_proofs(), "processing StateRootMessage::FinishedStateUpdates");
                        updates_finished = true;

                        let all_proofs_received = proofs_processed >= updates_received;
                        let no_pending = !self.state_update_sequencer.has_pending();
                        if all_proofs_received && no_pending {
                            // drop the sender
                            sparse_trie_tx.take();
                            debug!(
                                target: "engine::root",
                                total_updates = updates_received,
                                total_proofs = proofs_processed,
                                "State updates finished and all proofs processed, ending calculation"
                            );
                        }
                    }
                    StateRootMessage::ProofCalculated(proof_calculated) => {
                        trace!(target: "engine::root", proofs_processed, pending_proofs=?self.proof_sequencer.pending_proofs(), "processing StateRootMessage::ProofCalculated");
                        if proof_calculated.is_from_state_update() {
                            proofs_processed += 1;
                        }

                        self.metrics
                            .proof_calculation_duration_histogram
                            .record(proof_calculated.elapsed);

                        let mut with_account_accounts = 0;
                        let mut with_account_slots = 0;
                        let mut only_storage_accounts = 0;
                        let mut only_storage_slots = 0;
                        for slots in proof_calculated.targets.values() {
                            if slots.is_with_account_proof() {
                                with_account_accounts += 1;
                                with_account_slots += slots.len();
                            } else if slots.is_only_storage_proofs() {
                                only_storage_accounts += 1;
                                only_storage_slots += slots.len();
                            }
                        }

                        self.metrics
                            .proof_calculation_with_account_targets_histogram
                            .record(with_account_accounts as f64);
                        self.metrics
                            .proof_calculation_only_storage_targets_histogram
                            .record(only_storage_accounts as f64);

                        debug!(
                            target: "engine::root",
                            ?with_account_accounts,
                            ?with_account_slots,
                            ?only_storage_accounts,
                            ?only_storage_slots,
                            total_proofs = proofs_processed,
                            "Processing calculated proof"
                        );

                        self.multiproof_manager.on_calculation_complete();

                        let _ = sparse_trie_tx.as_ref().expect("tx not dropped").send(
                            SparseTrieMessage::RevealProof {
                                sequence_number: proof_calculated.sequence_number,
                                source: proof_calculated.source,
                                targets: proof_calculated.targets,
                                multiproof: proof_calculated.multiproof,
                                state_root_message_sender: self.tx.clone(),
                            },
                        );
                    }
                    StateRootMessage::ProofsRevealed { revealed_state_update_sequence_numbers } => {
                        trace!(target: "engine::root", "processing StateRootMessage::ProofRevealed");
                        proofs_revealed += revealed_state_update_sequence_numbers.len();

                        if let Some(state_update) =
                            self.aggregate_state_updates(revealed_state_update_sequence_numbers)
                        {
                            let _ = sparse_trie_tx
                                .as_ref()
                                .expect("tx not dropped")
                                .send(SparseTrieMessage::Update(state_update));
                        }

                        let all_proofs_revealed = proofs_revealed >= updates_received;
                        let no_pending = !self.state_update_sequencer.has_pending();
                        if all_proofs_revealed && no_pending && updates_finished {
                            // drop the sender
                            sparse_trie_tx.take();
                            debug!(
                                target: "engine::root",
                                total_updates = updates_received,
                                total_proofs = proofs_processed,
                                "All proofs revealed, ending calculation"
                            );
                        }
                    }
                    StateRootMessage::RootCalculated { state_root, trie_updates, iterations } => {
                        trace!(target: "engine::root", "processing StateRootMessage::RootCalculated");
                        let total_time =
                            first_update_time.expect("first update time should be set").elapsed();
                        let time_from_last_update =
                            last_update_time.expect("last update time should be set").elapsed();
                        debug!(
                            target: "engine::root",
                            total_updates = updates_received,
                            total_proofs = proofs_processed,
                            roots_calculated = iterations,
                            ?total_time,
                            ?time_from_last_update,
                            "All proofs processed, ending calculation"
                        );

                        self.metrics.state_updates_received_histogram.record(updates_received as f64);
                        self.metrics.proofs_processed_histogram.record(proofs_processed as f64);
                        self.metrics.state_root_iterations_histogram.record(iterations as f64);

                        return Ok(StateRootComputeOutcome {
                            state_root: (state_root, trie_updates),
                            total_time,
                            time_from_last_update,
                        });
                    }

                    StateRootMessage::ProofCalculationError(e) => {
                        return Err(ParallelStateRootError::Other(format!(
                            "could not calculate multiproof: {e:?}"
                        )))
                    }
                    StateRootMessage::RootCalculationError(e) => {
                        return Err(ParallelStateRootError::Other(format!(
                            "could not calculate state root: {e:?}"
                        )))
                    }
                },
                Err(_) => {
                    // this means our internal message channel is closed, which shouldn't happen
                    // in normal operation since we hold both ends
                    error!(
                        target: "engine::root",
                        "Internal message channel closed unexpectedly"
                    );
                    return Err(ParallelStateRootError::Other(
                        "Internal message channel closed unexpectedly".into(),
                    ));
                }
            }
        }
    }
}

/// Listen to incoming sparse trie updates and update the sparse trie.
/// Returns final state root, trie updates and the number of update iterations.
fn run_sparse_trie<Factory>(
    config: StateRootConfig<Factory>,
    metrics: StateRootTaskMetrics,
    message_rx: mpsc::Receiver<SparseTrieMessage>,
) -> Result<(B256, TrieUpdates, u64), ParallelStateRootError>
where
    Factory: DatabaseProviderFactory<Provider: BlockReader> + StateCommitmentProvider,
{
    let provider_ro = config.consistent_view.provider_ro()?;
    let in_memory_trie_cursor = InMemoryTrieCursorFactory::new(
        DatabaseTrieCursorFactory::new(provider_ro.tx_ref()),
        &config.nodes_sorted,
    );
    let blinded_provider_factory = ProofBlindedProviderFactory::new(
        in_memory_trie_cursor.clone(),
        HashedPostStateCursorFactory::new(
            DatabaseHashedCursorFactory::new(provider_ro.tx_ref()),
            &config.state_sorted,
        ),
        config.prefix_sets.clone(),
    );

    let mut num_iterations = 0;
    let mut trie = SparseStateTrie::new(blinded_provider_factory).with_updates(true);

    while let Ok(message) = message_rx.recv() {
        num_iterations += 1;

        let mut reveal_proof_data = None;
        if let SparseTrieMessage::RevealProof {
            sequence_number,
            source: ProofFetchSource::StateUpdate,
            state_root_message_sender,
            ..
        } = &message
        {
            reveal_proof_data
                .get_or_insert_with(|| (Vec::new(), state_root_message_sender.clone()))
                .0
                .push(*sequence_number);
        }

        let mut update = SparseTrieUpdate::default();
        update.extend_with_message(message);

        let mut num_messages = 1;
        while let Ok(message) = message_rx.try_recv() {
            if let SparseTrieMessage::RevealProof {
                sequence_number,
                source: ProofFetchSource::StateUpdate,
                state_root_message_sender,
                ..
            } = &message
            {
                reveal_proof_data
                    .get_or_insert_with(|| (Vec::new(), state_root_message_sender.clone()))
                    .0
                    .push(*sequence_number);
            }

            update.extend_with_message(message);
            num_messages += 1;
        }

        debug!(
            target: "engine::root",
            num_messages,
            account_proofs = update.multiproof.account_subtree.len(),
            storage_proofs = update.multiproof.storages.len(),
            "Updating sparse trie"
        );

        let elapsed = update_sparse_trie(&mut trie, update).map_err(|e| {
            ParallelStateRootError::Other(format!("could not calculate state root: {e:?}"))
        })?;
        metrics.sparse_trie_update_duration_histogram.record(elapsed);

        if let Some((revealed_state_update_sequence_numbers, state_root_message_sender)) =
            reveal_proof_data
        {
            debug!(
                target: "engine::root",
                ?revealed_state_update_sequence_numbers,
                "Sending proof revealed"
            );
            let _ = state_root_message_sender
                .send(StateRootMessage::ProofsRevealed { revealed_state_update_sequence_numbers });
        }

        trace!(target: "engine::root", ?elapsed, num_iterations, "Root calculation completed");
    }

    debug!(target: "engine::root", num_iterations, "All proofs processed, ending calculation");

    let start = Instant::now();
    let root = trie.root().expect("sparse trie should be revealed");
    let elapsed = start.elapsed();
    metrics.sparse_trie_final_update_duration_histogram.record(elapsed);

    let trie_updates = trie.take_trie_updates().expect("retention must be enabled");
    Ok((root, trie_updates, num_iterations))
}

/// Returns accounts only with those storages that were not already fetched, and
/// if there are no such storages and the account itself was already fetched, the
/// account shouldn't be included.
fn get_proof_targets(
    state_update: &HashedPostState,
    fetched_proof_targets: &MultiProofTargets,
) -> MultiProofTargets {
    let mut targets = MultiProofTargets::default();

    // first collect all new accounts (not previously fetched)
    for &hashed_address in state_update.accounts.keys() {
        if !fetched_proof_targets.contains_key(&hashed_address) {
            targets.insert(
                hashed_address,
                MultiProofAccountStorageTarget::WithAccountProof(HashSet::default()),
            );
        }
    }

    // then process storage slots for all accounts in the state update
    for (hashed_address, storage) in &state_update.storages {
        let fetched = fetched_proof_targets.get(hashed_address);
        let mut changed_slots = storage
            .storage
            .keys()
            .filter(|slot| !fetched.is_some_and(|f| f.contains(*slot)))
            .copied()
            .peekable();

        if changed_slots.peek().is_some() {
            if fetched.is_some() {
                targets.insert(
                    *hashed_address,
                    MultiProofAccountStorageTarget::OnlyStorageProofs(changed_slots.collect()),
                );
            } else {
                targets.insert(
                    *hashed_address,
                    MultiProofAccountStorageTarget::WithAccountProof(changed_slots.collect()),
                );
            }
        }
    }

    targets
}

/// Calculate multiproof for the targets.
#[inline]
fn calculate_multiproof<Factory>(
    thread_pool: Arc<rayon::ThreadPool>,
    config: StateRootConfig<Factory>,
    proof_targets: MultiProofTargets,
) -> ProviderResult<MultiProof>
where
    Factory:
        DatabaseProviderFactory<Provider: BlockReader> + StateCommitmentProvider + Clone + 'static,
{
    Ok(ParallelProof::new(
        config.consistent_view,
        config.nodes_sorted,
        config.state_sorted,
        config.prefix_sets,
        thread_pool,
    )
    .with_branch_node_masks(true)
    .multiproof(proof_targets)?)
}

/// Updates the sparse trie with the given proofs and state, and returns the elapsed time.
fn update_sparse_trie<BPF>(
    trie: &mut SparseStateTrie<BPF>,
    SparseTrieUpdate { state, targets, multiproof }: SparseTrieUpdate,
) -> SparseStateTrieResult<Duration>
where
    BPF: BlindedProviderFactory + Send + Sync,
    BPF::AccountNodeProvider: BlindedProvider + Send + Sync,
    BPF::StorageNodeProvider: BlindedProvider + Send + Sync,
{
    trace!(target: "engine::root::sparse", "Updating sparse trie");
    let started_at = Instant::now();

    // Reveal new accounts and storage slots.
    trie.reveal_multiproof(targets, multiproof)?;

    // Update storage slots with new values and calculate storage roots.
    let (tx, rx) = mpsc::channel();
    state
        .storages
        .into_iter()
        .map(|(address, storage)| (address, storage, trie.take_storage_trie(&address)))
        .par_bridge()
        .map(|(address, storage, storage_trie)| {
            trace!(target: "engine::root::sparse", ?address, "Updating storage");
            let mut storage_trie = storage_trie.ok_or(SparseTrieErrorKind::Blind)?;

            if storage.wiped {
                trace!(target: "engine::root::sparse", ?address, "Wiping storage");
                storage_trie.wipe()?;
            }
            for (slot, value) in storage.storage {
                let slot_nibbles = Nibbles::unpack(slot);
                if value.is_zero() {
                    trace!(target: "engine::root::sparse", ?address, ?slot, "Removing storage slot");
                    storage_trie.remove_leaf(&slot_nibbles)?;
                } else {
                    trace!(target: "engine::root::sparse", ?address, ?slot, "Updating storage slot");
                    storage_trie
                        .update_leaf(slot_nibbles, alloy_rlp::encode_fixed_size(&value).to_vec())?;
                }
            }

            storage_trie.root();

            SparseStateTrieResult::Ok((address, storage_trie))
        })
        .for_each_init(|| tx.clone(), |tx, result| {
            tx.send(result).unwrap()
        });
    drop(tx);
    for result in rx {
        let (address, storage_trie) = result?;
        trie.insert_storage_trie(address, storage_trie);
    }

    // Update accounts with new values
    for (address, account) in state.accounts {
        trace!(target: "engine::root::sparse", ?address, "Updating account");
        trie.update_account(address, account.unwrap_or_default())?;
    }

    trie.calculate_below_level(SPARSE_TRIE_INCREMENTAL_LEVEL);
    let elapsed = started_at.elapsed();

    Ok(elapsed)
}

fn extend_multi_proof_targets(targets: &mut MultiProofTargets, other: MultiProofTargets) {
    for (address, slots) in other {
        match targets.entry(address) {
            Entry::Occupied(mut entry) => {
                entry.get_mut().into_only_storage_proofs_mut().extend(slots);
            }
            Entry::Vacant(entry) => {
                entry.insert(slots.into_with_account_proof());
            }
        }
    }
}

fn extend_multi_proof_targets_ref(targets: &mut MultiProofTargets, other: &MultiProofTargets) {
    for (address, slots) in other {
        match targets.entry(*address) {
            Entry::Occupied(mut entry) => {
                entry.get_mut().into_only_storage_proofs_mut().extend(slots.clone());
            }
            Entry::Vacant(entry) => {
                entry.insert(slots.clone().into_with_account_proof());
            }
        }
    }
}

#[cfg(test)]
mod tests {
    use super::*;
    use reth_primitives_traits::{Account as RethAccount, StorageEntry};
    use reth_provider::{
        providers::ConsistentDbView, test_utils::create_test_provider_factory, HashingWriter,
    };
    use reth_testing_utils::generators::{self, Rng};
    use reth_trie::{test_utils::state_root, TrieInput};
    use revm_primitives::{
        Account as RevmAccount, AccountInfo, AccountStatus, Address, EvmState, EvmStorageSlot,
        HashMap, B256, KECCAK_EMPTY, U256,
    };
    use std::sync::Arc;

    fn convert_revm_to_reth_account(revm_account: &RevmAccount) -> RethAccount {
        RethAccount {
            balance: revm_account.info.balance,
            nonce: revm_account.info.nonce,
            bytecode_hash: if revm_account.info.code_hash == KECCAK_EMPTY {
                None
            } else {
                Some(revm_account.info.code_hash)
            },
        }
    }

    fn create_mock_state_updates(num_accounts: usize, updates_per_account: usize) -> Vec<EvmState> {
        let mut rng = generators::rng();
        let all_addresses: Vec<Address> = (0..num_accounts).map(|_| rng.gen()).collect();
        let mut updates = Vec::new();

        for _ in 0..updates_per_account {
            let num_accounts_in_update = rng.gen_range(1..=num_accounts);
            let mut state_update = EvmState::default();

            let selected_addresses = &all_addresses[0..num_accounts_in_update];

            for &address in selected_addresses {
                let mut storage = HashMap::default();
                if rng.gen_bool(0.7) {
                    for _ in 0..rng.gen_range(1..10) {
                        let slot = U256::from(rng.gen::<u64>());
                        storage.insert(
                            slot,
                            EvmStorageSlot::new_changed(U256::ZERO, U256::from(rng.gen::<u64>())),
                        );
                    }
                }

                let account = RevmAccount {
                    info: AccountInfo {
                        balance: U256::from(rng.gen::<u64>()),
                        nonce: rng.gen::<u64>(),
                        code_hash: KECCAK_EMPTY,
                        code: Some(Default::default()),
                    },
                    storage,
                    status: AccountStatus::Touched,
                };

                state_update.insert(address, account);
            }

            updates.push(state_update);
        }

        updates
    }

    #[test]
    fn test_state_root_task() {
        reth_tracing::init_test_tracing();

        let factory = create_test_provider_factory();

        let state_updates = create_mock_state_updates(10, 10);
        let mut hashed_state = HashedPostState::default();
        let mut accumulated_state: HashMap<Address, (RethAccount, HashMap<B256, U256>)> =
            HashMap::default();

        {
            let provider_rw = factory.provider_rw().expect("failed to get provider");

            for update in &state_updates {
                let account_updates = update.iter().map(|(address, account)| {
                    (*address, Some(convert_revm_to_reth_account(account)))
                });
                provider_rw
                    .insert_account_for_hashing(account_updates)
                    .expect("failed to insert accounts");

                let storage_updates = update.iter().map(|(address, account)| {
                    let storage_entries = account.storage.iter().map(|(slot, value)| {
                        StorageEntry { key: B256::from(*slot), value: value.present_value }
                    });
                    (*address, storage_entries)
                });
                provider_rw
                    .insert_storage_for_hashing(storage_updates)
                    .expect("failed to insert storage");
            }
            provider_rw.commit().expect("failed to commit changes");
        }

        for update in &state_updates {
            hashed_state.extend(evm_state_to_hashed_post_state(update.clone()));

            for (address, account) in update {
                let storage: HashMap<B256, U256> = account
                    .storage
                    .iter()
                    .map(|(k, v)| (B256::from(*k), v.present_value))
                    .collect();

                let entry = accumulated_state.entry(*address).or_default();
                entry.0 = convert_revm_to_reth_account(account);
                entry.1.extend(storage);
            }
        }

        let input = TrieInput::from_state(hashed_state);
        let nodes_sorted = Arc::new(input.nodes.clone().into_sorted());
        let state_sorted = Arc::new(input.state.clone().into_sorted());
        let config = StateRootConfig {
            consistent_view: ConsistentDbView::new(factory, None),
            nodes_sorted,
            state_sorted,
            prefix_sets: Arc::new(input.prefix_sets),
        };

        let num_threads = thread_pool_size();

        let state_root_task_pool = rayon::ThreadPoolBuilder::new()
            .num_threads(num_threads)
            .thread_name(|i| format!("proof-worker-{}", i))
            .build()
            .expect("Failed to create proof worker thread pool");

        let task = StateRootTask::new(config, Arc::new(state_root_task_pool));
        let mut state_hook = task.state_hook();
        let handle = task.spawn();

        for update in state_updates {
            state_hook.on_state(&update);
        }
        drop(state_hook);

        let (root_from_task, _) = handle.wait_for_result().expect("task failed").state_root;
        let root_from_base = state_root(accumulated_state);

        assert_eq!(
            root_from_task, root_from_base,
            "State root mismatch: task={root_from_task:?}, base={root_from_base:?}"
        );
    }

    #[test]
    fn test_add_proof_in_sequence() {
        let mut sequencer = StateUpdateSequencer::new();
        let proof1 = MultiProof::default();
        let proof2 = MultiProof::default();
        sequencer.next_sequence = 2;

        let ready = sequencer.add_state_update(0, SparseTrieUpdate::from_multiproof(proof1));
        assert_eq!(ready.len(), 1);
        assert!(!sequencer.has_pending());

        let ready = sequencer.add_state_update(1, SparseTrieUpdate::from_multiproof(proof2));
        assert_eq!(ready.len(), 1);
        assert!(!sequencer.has_pending());
    }

    #[test]
    fn test_add_proof_out_of_order() {
        let mut sequencer = StateUpdateSequencer::new();
        let proof1 = MultiProof::default();
        let proof2 = MultiProof::default();
        let proof3 = MultiProof::default();
        sequencer.next_sequence = 3;

        let ready = sequencer.add_state_update(2, SparseTrieUpdate::from_multiproof(proof3));
        assert_eq!(ready.len(), 0);
        assert!(sequencer.has_pending());

        let ready = sequencer.add_state_update(0, SparseTrieUpdate::from_multiproof(proof1));
        assert_eq!(ready.len(), 1);
        assert!(sequencer.has_pending());

        let ready = sequencer.add_state_update(1, SparseTrieUpdate::from_multiproof(proof2));
        assert_eq!(ready.len(), 2);
        assert!(!sequencer.has_pending());
    }

    #[test]
    fn test_add_proof_with_gaps() {
        let mut sequencer = StateUpdateSequencer::new();
        let proof1 = MultiProof::default();
        let proof3 = MultiProof::default();
        sequencer.next_sequence = 3;

        let ready = sequencer.add_state_update(0, SparseTrieUpdate::from_multiproof(proof1));
        assert_eq!(ready.len(), 1);

        let ready = sequencer.add_state_update(2, SparseTrieUpdate::from_multiproof(proof3));
        assert_eq!(ready.len(), 0);
        assert!(sequencer.has_pending());
    }

    #[test]
    fn test_add_proof_duplicate_sequence() {
        let mut sequencer = StateUpdateSequencer::new();
        let proof1 = MultiProof::default();
        let proof2 = MultiProof::default();

        let ready = sequencer.add_state_update(0, SparseTrieUpdate::from_multiproof(proof1));
        assert_eq!(ready.len(), 1);

        let ready = sequencer.add_state_update(0, SparseTrieUpdate::from_multiproof(proof2));
        assert_eq!(ready.len(), 0);
        assert!(!sequencer.has_pending());
    }

    #[test]
    fn test_add_proof_batch_processing() {
        let mut sequencer = StateUpdateSequencer::new();
        let proofs: Vec<_> = (0..5).map(|_| MultiProof::default()).collect();
        sequencer.next_sequence = 5;

        sequencer.add_state_update(4, SparseTrieUpdate::from_multiproof(proofs[4].clone()));
        sequencer.add_state_update(2, SparseTrieUpdate::from_multiproof(proofs[2].clone()));
        sequencer.add_state_update(1, SparseTrieUpdate::from_multiproof(proofs[1].clone()));
        sequencer.add_state_update(3, SparseTrieUpdate::from_multiproof(proofs[3].clone()));

        let ready =
            sequencer.add_state_update(0, SparseTrieUpdate::from_multiproof(proofs[0].clone()));
        assert_eq!(ready.len(), 5);
        assert!(!sequencer.has_pending());
    }

    fn create_get_proof_targets_state() -> HashedPostState {
        let mut state = HashedPostState::default();

        let addr1 = B256::random();
        let addr2 = B256::random();
        state.accounts.insert(addr1, Some(Default::default()));
        state.accounts.insert(addr2, Some(Default::default()));

        let mut storage = HashedStorage::default();
        let slot1 = B256::random();
        let slot2 = B256::random();
        storage.storage.insert(slot1, U256::ZERO);
        storage.storage.insert(slot2, U256::from(1));
        state.storages.insert(addr1, storage);

        state
    }

    #[test]
    fn test_get_proof_targets_new_account_targets() {
        let state = create_get_proof_targets_state();
        let fetched = MultiProofTargets::default();

        let targets = get_proof_targets(&state, &fetched);

        // should return all accounts as targets since nothing was fetched before
        assert_eq!(targets.len(), state.accounts.len());
        for addr in state.accounts.keys() {
            assert!(targets.contains_key(addr));
        }
    }

    #[test]
    fn test_get_proof_targets_new_storage_targets() {
        let state = create_get_proof_targets_state();
        let fetched = MultiProofTargets::default();

        let targets = get_proof_targets(&state, &fetched);

        // verify storage slots are included for accounts with storage
        for (addr, storage) in &state.storages {
            assert!(targets.contains_key(addr));
            let target_slots = &targets[addr];
            assert_eq!(target_slots.len(), storage.storage.len());
            for slot in storage.storage.keys() {
                assert!(target_slots.contains(slot));
            }
        }
    }

    #[test]
    fn test_get_proof_targets_filter_already_fetched_accounts() {
        let state = create_get_proof_targets_state();
        let mut fetched = MultiProofTargets::default();

        // select an account that has no storage updates
        let fetched_addr = state
            .accounts
            .keys()
            .find(|&&addr| !state.storages.contains_key(&addr))
            .expect("Should have an account without storage");

        // mark the account as already fetched
        fetched.insert(
            *fetched_addr,
            MultiProofAccountStorageTarget::WithAccountProof(HashSet::default()),
        );

        let targets = get_proof_targets(&state, &fetched);

        // should not include the already fetched account since it has no storage updates
        assert!(!targets.contains_key(fetched_addr));
        // other accounts should still be included
        assert_eq!(targets.len(), state.accounts.len() - 1);
    }

    #[test]
    fn test_get_proof_targets_filter_already_fetched_storage() {
        let state = create_get_proof_targets_state();
        let mut fetched = MultiProofTargets::default();

        // mark one storage slot as already fetched
        let (addr, storage) = state.storages.iter().next().unwrap();
        let mut fetched_slots = HashSet::default();
        let fetched_slot = *storage.storage.keys().next().unwrap();
        fetched_slots.insert(fetched_slot);
        fetched.insert(*addr, MultiProofAccountStorageTarget::WithAccountProof(fetched_slots));

        let targets = get_proof_targets(&state, &fetched);

        // should not include the already fetched storage slot
        let target_slots = &targets[addr];
        assert!(!target_slots.contains(&fetched_slot));
        assert_eq!(target_slots.len(), storage.storage.len() - 1);
    }

    #[test]
    fn test_get_proof_targets_empty_state() {
        let state = HashedPostState::default();
        let fetched = MultiProofTargets::default();

        let targets = get_proof_targets(&state, &fetched);

        assert!(targets.is_empty());
    }

    #[test]
    fn test_get_proof_targets_mixed_fetched_state() {
        let mut state = HashedPostState::default();
        let mut fetched = MultiProofTargets::default();

        let addr1 = B256::random();
        let addr2 = B256::random();
        let slot1 = B256::random();
        let slot2 = B256::random();

        state.accounts.insert(addr1, Some(Default::default()));
        state.accounts.insert(addr2, Some(Default::default()));

        let mut storage = HashedStorage::default();
        storage.storage.insert(slot1, U256::ZERO);
        storage.storage.insert(slot2, U256::from(1));
        state.storages.insert(addr1, storage);

        let mut fetched_slots = HashSet::default();
        fetched_slots.insert(slot1);
        fetched.insert(addr1, MultiProofAccountStorageTarget::WithAccountProof(fetched_slots));

        let targets = get_proof_targets(&state, &fetched);

        assert!(targets.contains_key(&addr2));
        assert!(!targets[&addr1].contains(&slot1));
        assert!(targets[&addr1].contains(&slot2));
    }

    #[test]
    fn test_get_proof_targets_unmodified_account_with_storage() {
        let mut state = HashedPostState::default();
        let fetched = MultiProofTargets::default();

        let addr = B256::random();
        let slot1 = B256::random();
        let slot2 = B256::random();

        // don't add the account to state.accounts (simulating unmodified account)
        // but add storage updates for this account
        let mut storage = HashedStorage::default();
        storage.storage.insert(slot1, U256::from(1));
        storage.storage.insert(slot2, U256::from(2));
        state.storages.insert(addr, storage);

        assert!(!state.accounts.contains_key(&addr));
        assert!(!fetched.contains_key(&addr));

        let targets = get_proof_targets(&state, &fetched);

        // verify that we still get the storage slots for the unmodified account
        assert!(targets.contains_key(&addr));

        let target_slots = &targets[&addr];
        assert_eq!(target_slots.len(), 2);
        assert!(target_slots.contains(&slot1));
        assert!(target_slots.contains(&slot2));
    }
}<|MERGE_RESOLUTION|>--- conflicted
+++ resolved
@@ -320,16 +320,7 @@
         consecutive_state_updates
     }
 
-<<<<<<< HEAD
     /// Returns true if we still have pending state updates
-=======
-    /// Returns the number of pending proofs
-    pub(crate) fn pending_proofs(&self) -> usize {
-        self.pending_proofs.len()
-    }
-
-    /// Returns true if we still have pending proofs
->>>>>>> dcc94366
     pub(crate) fn has_pending(&self) -> bool {
         !self.pending_state_updates.is_empty()
     }
@@ -737,7 +728,7 @@
                         self.on_state_update(update, next_sequence);
                     }
                     StateRootMessage::FinishedStateUpdates => {
-                        trace!(target: "engine::root", ?proofs_processed, ?updates_received, pending_proofs=?self.proof_sequencer.pending_proofs(), "processing StateRootMessage::FinishedStateUpdates");
+                        trace!(target: "engine::root", ?proofs_processed, ?updates_received, "processing StateRootMessage::FinishedStateUpdates");
                         updates_finished = true;
 
                         let all_proofs_received = proofs_processed >= updates_received;
@@ -754,7 +745,7 @@
                         }
                     }
                     StateRootMessage::ProofCalculated(proof_calculated) => {
-                        trace!(target: "engine::root", proofs_processed, pending_proofs=?self.proof_sequencer.pending_proofs(), "processing StateRootMessage::ProofCalculated");
+                        trace!(target: "engine::root", proofs_processed, "processing StateRootMessage::ProofCalculated");
                         if proof_calculated.is_from_state_update() {
                             proofs_processed += 1;
                         }
