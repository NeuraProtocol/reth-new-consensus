//! Entrypoint for payload processing.

use crate::tree::{
    cached_state::{CachedStateMetrics, ProviderCacheBuilder, ProviderCaches, SavedCache},
    payload_processor::{
        prewarm::{PrewarmCacheTask, PrewarmContext, PrewarmTaskEvent},
        sparse_trie::StateRootComputeOutcome,
    },
    sparse_trie::SparseTrieTask,
    StateProviderBuilder, TreeConfig,
};
use alloy_consensus::{transaction::Recovered, BlockHeader};
use alloy_evm::block::StateChangeSource;
use alloy_primitives::B256;
use executor::WorkloadExecutor;
use multiproof::*;
use parking_lot::RwLock;
use prewarm::PrewarmMetrics;
use reth_evm::{ConfigureEvm, OnStateHook};
use reth_primitives_traits::{NodePrimitives, SealedHeaderFor};
use reth_provider::{
    providers::ConsistentDbView, BlockReader, DatabaseProviderFactory, StateCommitmentProvider,
    StateProviderFactory, StateReader,
};
use reth_revm::{db::BundleState, state::EvmState};
use reth_trie::{
    hashed_cursor::cached::CachedHashedCursorFactoryCache, HashedPostState, TrieInput,
};
use reth_trie_parallel::{
    proof_task::{ProofTaskCtx, ProofTaskManager},
    root::ParallelStateRootError,
};
use std::{
    collections::VecDeque,
    sync::{
        mpsc,
        mpsc::{channel, Sender},
        Arc,
    },
};

pub mod executor;
pub mod multiproof;
pub mod prewarm;
pub mod sparse_trie;

/// Entrypoint for executing the payload.
#[derive(Debug, Clone)]
pub struct PayloadProcessor<N, Evm> {
    /// The executor used by to spawn tasks.
    executor: WorkloadExecutor,
    /// The most recent cache used for execution.
    execution_cache: ExecutionCache,
    /// Metrics for trie operations
    trie_metrics: MultiProofTaskMetrics,
    /// Cross-block cache size in bytes.
    cross_block_cache_size: u64,
    /// Whether transactions should not be executed on prewarming task.
    disable_transaction_prewarming: bool,
    /// Determines how to configure the evm for execution.
    evm_config: Evm,
    /// Cache for hashed cursors.
    hashed_cursor_cache: CachedHashedCursorFactoryCache,
    _marker: std::marker::PhantomData<N>,
}

impl<N, Evm> PayloadProcessor<N, Evm> {
    /// Creates a new payload processor.
    pub fn new(executor: WorkloadExecutor, evm_config: Evm, config: &TreeConfig) -> Self {
        Self {
            executor,
            execution_cache: Default::default(),
            trie_metrics: Default::default(),
            cross_block_cache_size: config.cross_block_cache_size(),
            disable_transaction_prewarming: config.disable_caching_and_prewarming(),
            evm_config,
            hashed_cursor_cache: Default::default(),
            _marker: Default::default(),
        }
    }
}

impl<N, Evm> PayloadProcessor<N, Evm>
where
    N: NodePrimitives,
    Evm: ConfigureEvm<Primitives = N> + 'static,
{
    /// Spawns all background tasks and returns a handle connected to the tasks.
    ///
    /// - Transaction prewarming task
    /// - State root task
    /// - Sparse trie task
    ///
    /// # Transaction prewarming task
    ///
    /// Responsible for feeding state updates to the multi proof task.
    ///
    /// This task runs until:
    ///  - externally cancelled (e.g. sequential block execution is complete)
    ///
    /// ## Multi proof task
    ///
    /// Responsible for preparing sparse trie messages for the sparse trie task.
    /// A state update (e.g. tx output) is converted into a multiproof calculation that returns an
    /// output back to this task.
    ///
    /// Receives updates from sequential execution.
    /// This task runs until it receives a shutdown signal, which should be after the block
    /// was fully executed.
    ///
    /// ## Sparse trie task
    ///
    /// Responsible for calculating the state root based on the received [`SparseTrieUpdate`].
    ///
    /// This task runs until there are no further updates to process.
    ///
    ///
    /// This returns a handle to await the final state root and to interact with the tasks (e.g.
    /// canceling)
    pub fn spawn<P>(
        &self,
        header: SealedHeaderFor<N>,
        transactions: VecDeque<Recovered<N::SignedTx>>,
        provider_builder: StateProviderBuilder<N, P>,
        consistent_view: ConsistentDbView<P>,
        trie_input: TrieInput,
        config: &TreeConfig,
    ) -> PayloadHandle
    where
        P: DatabaseProviderFactory<Provider: BlockReader>
            + BlockReader
            + StateProviderFactory
            + StateReader
            + StateCommitmentProvider
            + Clone
            + 'static,
    {
        let (to_sparse_trie, sparse_trie_rx) = channel();
        // spawn multiproof task
        let state_root_config = MultiProofConfig::new_from_input(consistent_view, trie_input);

        // Create and spawn the storage proof task
        let task_ctx = ProofTaskCtx::new(
            state_root_config.nodes_sorted.clone(),
            state_root_config.state_sorted.clone(),
            state_root_config.prefix_sets.clone(),
        );
        let max_proof_task_concurrency = config.max_proof_task_concurrency() as usize;
        let proof_task = ProofTaskManager::new(
            self.executor.handle().clone(),
            state_root_config.consistent_view.clone(),
            task_ctx,
            max_proof_task_concurrency,
        );

<<<<<<< HEAD
        self.hashed_cursor_cache.reset_metrics();
=======
        // We set it to half of the proof task concurrency, because often for each multiproof we
        // spawn one Tokio task for the account proof, and one Tokio task for the storage proof.
        let max_multi_proof_task_concurrency = max_proof_task_concurrency / 2;
>>>>>>> 82d65059
        let multi_proof_task = MultiProofTask::new(
            state_root_config,
            self.executor.clone(),
            proof_task.handle(),
            to_sparse_trie,
<<<<<<< HEAD
            self.hashed_cursor_cache.clone(),
=======
            max_multi_proof_task_concurrency,
>>>>>>> 82d65059
        );

        // wire the multiproof task to the prewarm task
        let to_multi_proof = Some(multi_proof_task.state_root_message_sender());

        let prewarm_handle =
            self.spawn_caching_with(header, transactions, provider_builder, to_multi_proof.clone());

        // spawn multi-proof task
        self.executor.spawn_blocking(move || {
            multi_proof_task.run();
        });

        let sparse_trie_task = SparseTrieTask::new(
            self.executor.clone(),
            sparse_trie_rx,
            proof_task.handle(),
            self.trie_metrics.clone(),
        );

        // wire the sparse trie to the state root response receiver
        let (state_root_tx, state_root_rx) = channel();
        self.executor.spawn_blocking(move || {
            let res = sparse_trie_task.run();
            let _ = state_root_tx.send(res);
        });

        // spawn the proof task
        self.executor.spawn_blocking(move || {
            if let Err(err) = proof_task.run() {
                // At least log if there is an error at any point
                tracing::error!(
                    target: "engine::root",
                    ?err,
                    "Storage proof task returned an error"
                );
            }
        });

        PayloadHandle { to_multi_proof, prewarm_handle, state_root: Some(state_root_rx) }
    }

    /// Spawn cache prewarming exclusively.
    ///
    /// Returns a [`PayloadHandle`] to communicate with the task.
    pub(super) fn spawn_cache_exclusive<P>(
        &self,
        header: SealedHeaderFor<N>,
        transactions: VecDeque<Recovered<N::SignedTx>>,
        provider_builder: StateProviderBuilder<N, P>,
    ) -> PayloadHandle
    where
        P: BlockReader
            + StateProviderFactory
            + StateReader
            + StateCommitmentProvider
            + Clone
            + 'static,
    {
        let prewarm_handle = self.spawn_caching_with(header, transactions, provider_builder, None);
        PayloadHandle { to_multi_proof: None, prewarm_handle, state_root: None }
    }

    /// Spawn prewarming optionally wired to the multiproof task for target updates.
    fn spawn_caching_with<P>(
        &self,
        header: SealedHeaderFor<N>,
        mut transactions: VecDeque<Recovered<N::SignedTx>>,
        provider_builder: StateProviderBuilder<N, P>,
        to_multi_proof: Option<Sender<MultiProofMessage>>,
    ) -> CacheTaskHandle
    where
        P: BlockReader
            + StateProviderFactory
            + StateReader
            + StateCommitmentProvider
            + Clone
            + 'static,
    {
        if self.disable_transaction_prewarming {
            // if no transactions should be executed we clear them but still spawn the task for
            // caching updates
            transactions.clear();
        }

        let (cache, cache_metrics) = self.cache_for(header.parent_hash()).split();
        // configure prewarming
        let prewarm_ctx = PrewarmContext {
            header,
            evm_config: self.evm_config.clone(),
            cache: cache.clone(),
            cache_metrics: cache_metrics.clone(),
            provider: provider_builder,
            metrics: PrewarmMetrics::default(),
        };

        let prewarm_task = PrewarmCacheTask::new(
            self.executor.clone(),
            self.execution_cache.clone(),
            prewarm_ctx,
            to_multi_proof,
            transactions,
        );
        let to_prewarm_task = prewarm_task.actions_tx();

        // spawn pre-warm task
        self.executor.spawn_blocking(move || {
            prewarm_task.run();
        });
        CacheTaskHandle { cache, to_prewarm_task: Some(to_prewarm_task), cache_metrics }
    }

    /// Returns the cache for the given parent hash.
    ///
    /// If the given hash is different then what is recently cached, then this will create a new
    /// instance.
    fn cache_for(&self, parent_hash: B256) -> SavedCache {
        self.execution_cache.get_cache_for(parent_hash).unwrap_or_else(|| {
            let cache = ProviderCacheBuilder::default().build_caches(self.cross_block_cache_size);
            SavedCache::new(parent_hash, cache, CachedStateMetrics::zeroed())
        })
    }

    pub(super) fn update_hashed_cursor_cache(&self, hashed_post_state: HashedPostState) {
        self.hashed_cursor_cache.apply_hashed_post_state(hashed_post_state);
    }
}

/// Handle to all the spawned tasks.
#[derive(Debug)]
pub struct PayloadHandle {
    /// Channel for evm state updates
    to_multi_proof: Option<Sender<MultiProofMessage>>,
    // must include the receiver of the state root wired to the sparse trie
    prewarm_handle: CacheTaskHandle,
    /// Receiver for the state root
    state_root: Option<mpsc::Receiver<Result<StateRootComputeOutcome, ParallelStateRootError>>>,
}

impl PayloadHandle {
    /// Awaits the state root
    ///
    /// # Panics
    ///
    /// If payload processing was started without background tasks.
    pub fn state_root(&mut self) -> Result<StateRootComputeOutcome, ParallelStateRootError> {
        self.state_root
            .take()
            .expect("state_root is None")
            .recv()
            .map_err(|_| ParallelStateRootError::Other("sparse trie task dropped".to_string()))?
    }

    /// Returns a state hook to be used to send state updates to this task.
    ///
    /// If a multiproof task is spawned the hook will notify it about new states.
    pub fn state_hook(&self) -> impl OnStateHook {
        // convert the channel into a `StateHookSender` that emits an event on drop
        let to_multi_proof = self.to_multi_proof.clone().map(StateHookSender::new);

        move |source: StateChangeSource, state: &EvmState| {
            if let Some(sender) = &to_multi_proof {
                let _ = sender.send(MultiProofMessage::StateUpdate(source, state.clone()));
            }
        }
    }

    /// Returns a clone of the caches used by prewarming
    pub(super) fn caches(&self) -> ProviderCaches {
        self.prewarm_handle.cache.clone()
    }

    pub(super) fn cache_metrics(&self) -> CachedStateMetrics {
        self.prewarm_handle.cache_metrics.clone()
    }

    /// Terminates the pre-warming transaction processing.
    ///
    /// Note: This does not terminate the task yet.
    pub(super) fn stop_prewarming_execution(&self) {
        self.prewarm_handle.stop_prewarming_execution()
    }

    /// Terminates the entire caching task.
    ///
    /// If the [`BundleState`] is provided it will update the shared cache.
    pub(super) fn terminate_caching(&mut self, block_output: Option<BundleState>) {
        self.prewarm_handle.terminate_caching(block_output)
    }
}

/// Access to the spawned [`PrewarmCacheTask`].
#[derive(Debug)]
pub(crate) struct CacheTaskHandle {
    /// The shared cache the task operates with.
    cache: ProviderCaches,
    /// Metrics for the caches
    cache_metrics: CachedStateMetrics,
    /// Channel to the spawned prewarm task if any
    to_prewarm_task: Option<Sender<PrewarmTaskEvent>>,
}

impl CacheTaskHandle {
    /// Terminates the pre-warming transaction processing.
    ///
    /// Note: This does not terminate the task yet.
    pub(super) fn stop_prewarming_execution(&self) {
        self.to_prewarm_task
            .as_ref()
            .map(|tx| tx.send(PrewarmTaskEvent::TerminateTransactionExecution).ok());
    }

    /// Terminates the entire pre-warming task.
    ///
    /// If the [`BundleState`] is provided it will update the shared cache.
    pub(super) fn terminate_caching(&mut self, block_output: Option<BundleState>) {
        self.to_prewarm_task
            .take()
            .map(|tx| tx.send(PrewarmTaskEvent::Terminate { block_output }).ok());
    }
}

impl Drop for CacheTaskHandle {
    fn drop(&mut self) {
        // Ensure we always terminate on drop
        self.terminate_caching(None);
    }
}

/// Shared access to most recently used cache.
///
/// This cache is intended to used for processing the payload in the following manner:
///  - Get Cache if the payload's parent block matches the parent block
///  - Update cache upon successful payload execution
///
/// This process assumes that payloads are received sequentially.
#[derive(Clone, Debug, Default)]
struct ExecutionCache {
    /// Guarded cloneable cache identified by a block hash.
    inner: Arc<RwLock<Option<SavedCache>>>,
}

impl ExecutionCache {
    /// Returns the cache if the currently store cache is for the given `parent_hash`
    pub(crate) fn get_cache_for(&self, parent_hash: B256) -> Option<SavedCache> {
        let cache = self.inner.read();
        cache
            .as_ref()
            .and_then(|cache| (cache.executed_block_hash() == parent_hash).then(|| cache.clone()))
    }

    /// Clears the tracked cache
    #[expect(unused)]
    pub(crate) fn clear(&self) {
        self.inner.write().take();
    }

    /// Stores the provider cache
    pub(crate) fn save_cache(&self, cache: SavedCache) {
        self.inner.write().replace(cache);
    }
}

#[cfg(test)]
mod tests {
    use std::sync::Arc;

    use crate::tree::{
        payload_processor::{
            evm_state_to_hashed_post_state, executor::WorkloadExecutor, PayloadProcessor,
        },
        StateProviderBuilder, TreeConfig,
    };
    use alloy_evm::block::StateChangeSource;
    use rand::Rng;
    use reth_chainspec::ChainSpec;
    use reth_db_common::init::init_genesis;
    use reth_ethereum_primitives::EthPrimitives;
    use reth_evm::OnStateHook;
    use reth_evm_ethereum::EthEvmConfig;
    use reth_primitives_traits::{Account, StorageEntry};
    use reth_provider::{
        providers::{BlockchainProvider, ConsistentDbView},
        test_utils::create_test_provider_factory_with_chain_spec,
        ChainSpecProvider, HashingWriter,
    };
    use reth_testing_utils::generators;
    use reth_trie::{test_utils::state_root, HashedPostState, TrieInput};
    use revm_primitives::{Address, HashMap, B256, KECCAK_EMPTY, U256};
    use revm_state::{AccountInfo, AccountStatus, EvmState, EvmStorageSlot};

    fn create_mock_state_updates(num_accounts: usize, updates_per_account: usize) -> Vec<EvmState> {
        let mut rng = generators::rng();
        let all_addresses: Vec<Address> = (0..num_accounts).map(|_| rng.random()).collect();
        let mut updates = Vec::new();

        for _ in 0..updates_per_account {
            let num_accounts_in_update = rng.random_range(1..=num_accounts);
            let mut state_update = EvmState::default();

            let selected_addresses = &all_addresses[0..num_accounts_in_update];

            for &address in selected_addresses {
                let mut storage = HashMap::default();
                if rng.random_bool(0.7) {
                    for _ in 0..rng.random_range(1..10) {
                        let slot = U256::from(rng.random::<u64>());
                        storage.insert(
                            slot,
                            EvmStorageSlot::new_changed(
                                U256::ZERO,
                                U256::from(rng.random::<u64>()),
                            ),
                        );
                    }
                }

                let account = revm_state::Account {
                    info: AccountInfo {
                        balance: U256::from(rng.random::<u64>()),
                        nonce: rng.random::<u64>(),
                        code_hash: KECCAK_EMPTY,
                        code: Some(Default::default()),
                    },
                    storage,
                    status: AccountStatus::Touched,
                };

                state_update.insert(address, account);
            }

            updates.push(state_update);
        }

        updates
    }

    #[test]
    fn test_state_root() {
        reth_tracing::init_test_tracing();

        let factory = create_test_provider_factory_with_chain_spec(Arc::new(ChainSpec::default()));
        let genesis_hash = init_genesis(&factory).unwrap();

        let state_updates = create_mock_state_updates(10, 10);
        let mut hashed_state = HashedPostState::default();
        let mut accumulated_state: HashMap<Address, (Account, HashMap<B256, U256>)> =
            HashMap::default();

        {
            let provider_rw = factory.provider_rw().expect("failed to get provider");

            for update in &state_updates {
                let account_updates = update.iter().map(|(address, account)| {
                    (*address, Some(Account::from_revm_account(account)))
                });
                provider_rw
                    .insert_account_for_hashing(account_updates)
                    .expect("failed to insert accounts");

                let storage_updates = update.iter().map(|(address, account)| {
                    let storage_entries = account.storage.iter().map(|(slot, value)| {
                        StorageEntry { key: B256::from(*slot), value: value.present_value }
                    });
                    (*address, storage_entries)
                });
                provider_rw
                    .insert_storage_for_hashing(storage_updates)
                    .expect("failed to insert storage");
            }
            provider_rw.commit().expect("failed to commit changes");
        }

        for update in &state_updates {
            hashed_state.extend(evm_state_to_hashed_post_state(update.clone()));

            for (address, account) in update {
                let storage: HashMap<B256, U256> = account
                    .storage
                    .iter()
                    .map(|(k, v)| (B256::from(*k), v.present_value))
                    .collect();

                let entry = accumulated_state.entry(*address).or_default();
                entry.0 = Account::from_revm_account(account);
                entry.1.extend(storage);
            }
        }

        let payload_processor = PayloadProcessor::<EthPrimitives, _>::new(
            WorkloadExecutor::default(),
            EthEvmConfig::new(factory.chain_spec()),
            &TreeConfig::default(),
        );
        let provider = BlockchainProvider::new(factory).unwrap();
        let mut handle = payload_processor.spawn(
            Default::default(),
            Default::default(),
            StateProviderBuilder::new(provider.clone(), genesis_hash, None),
            ConsistentDbView::new_with_latest_tip(provider).unwrap(),
            TrieInput::from_state(hashed_state),
            &TreeConfig::default(),
        );

        let mut state_hook = handle.state_hook();

        for (i, update) in state_updates.into_iter().enumerate() {
            state_hook.on_state(StateChangeSource::Transaction(i), &update);
        }
        drop(state_hook);

        let root_from_task = handle.state_root().expect("task failed").state_root;
        let root_from_regular = state_root(accumulated_state);

        assert_eq!(
            root_from_task, root_from_regular,
            "State root mismatch: task={root_from_task}, base={root_from_regular}"
        );
    }
}<|MERGE_RESOLUTION|>--- conflicted
+++ resolved
@@ -153,23 +153,18 @@
             max_proof_task_concurrency,
         );
 
-<<<<<<< HEAD
         self.hashed_cursor_cache.reset_metrics();
-=======
+
         // We set it to half of the proof task concurrency, because often for each multiproof we
         // spawn one Tokio task for the account proof, and one Tokio task for the storage proof.
         let max_multi_proof_task_concurrency = max_proof_task_concurrency / 2;
->>>>>>> 82d65059
         let multi_proof_task = MultiProofTask::new(
             state_root_config,
             self.executor.clone(),
             proof_task.handle(),
             to_sparse_trie,
-<<<<<<< HEAD
             self.hashed_cursor_cache.clone(),
-=======
             max_multi_proof_task_concurrency,
->>>>>>> 82d65059
         );
 
         // wire the multiproof task to the prewarm task
