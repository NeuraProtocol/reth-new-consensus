--- conflicted
+++ resolved
@@ -38,11 +38,8 @@
             true,
         )
         .await?;
-<<<<<<< HEAD
-=======
     // We send FCU twice to ensure that pool receives canonical chain update on the second FCU
     // This is required because notifications are not sent during backfill sync
->>>>>>> 9b289351
     second_node
         .engine_api
         .update_optimistic_forkchoice(canonical_chain[tip_index - reorg_depth])
