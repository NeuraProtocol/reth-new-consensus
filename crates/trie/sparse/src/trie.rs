use crate::blinded::{BlindedProvider, DefaultBlindedProvider};
use alloy_primitives::{
    hex, keccak256,
<<<<<<< HEAD
    map::{HashMap, HashSet},
    Bytes, B256,
=======
    map::{Entry, HashMap, HashSet},
    B256,
>>>>>>> f03b680e
};
use alloy_rlp::Decodable;
use rayon::iter::{IntoParallelIterator, ParallelIterator};
use reth_execution_errors::{SparseTrieError, SparseTrieResult};
use reth_tracing::tracing::trace;
use reth_trie_common::{
    prefix_set::{PrefixSet, PrefixSetMut},
    BranchNodeCompact, BranchNodeRef, ExtensionNodeRef, LeafNodeRef, Nibbles, RlpNode, TrieMask,
    TrieNode, CHILD_INDEX_RANGE, EMPTY_ROOT_HASH,
};
use smallvec::SmallVec;
use std::{borrow::Cow, fmt, sync::mpsc};

/// Inner representation of the sparse trie.
/// Sparse trie is blind by default until nodes are revealed.
#[derive(PartialEq, Eq)]
pub enum SparseTrie<P = DefaultBlindedProvider> {
    /// None of the trie nodes are known.
    Blind,
    /// The trie nodes have been revealed.
    Revealed(Box<RevealedSparseTrie<P>>),
}

impl<P> fmt::Debug for SparseTrie<P> {
    fn fmt(&self, f: &mut fmt::Formatter<'_>) -> fmt::Result {
        match self {
            Self::Blind => write!(f, "Blind"),
            Self::Revealed(revealed) => write!(f, "Revealed({revealed:?})"),
        }
    }
}

impl<P> Default for SparseTrie<P> {
    fn default() -> Self {
        Self::Blind
    }
}

impl SparseTrie {
    /// Creates new blind trie.
    pub const fn blind() -> Self {
        Self::Blind
    }

    /// Creates new revealed empty trie.
    pub fn revealed_empty() -> Self {
        Self::Revealed(Box::default())
    }

    /// Reveals the root node if the trie is blinded.
    ///
    /// # Returns
    ///
    /// Mutable reference to [`RevealedSparseTrie`].
    pub fn reveal_root(
        &mut self,
        root: TrieNode,
        hash_mask: Option<TrieMask>,
        retain_updates: bool,
    ) -> SparseTrieResult<&mut RevealedSparseTrie> {
        self.reveal_root_with_provider(Default::default(), root, hash_mask, retain_updates)
    }
}

impl<P> SparseTrie<P> {
    /// Returns `true` if the sparse trie has no revealed nodes.
    pub const fn is_blind(&self) -> bool {
        matches!(self, Self::Blind)
    }

    /// Returns mutable reference to revealed sparse trie if the trie is not blind.
    pub fn as_revealed_mut(&mut self) -> Option<&mut RevealedSparseTrie<P>> {
        if let Self::Revealed(revealed) = self {
            Some(revealed)
        } else {
            None
        }
    }

    /// Reveals the root node if the trie is blinded.
    ///
    /// # Returns
    ///
    /// Mutable reference to [`RevealedSparseTrie`].
    pub fn reveal_root_with_provider(
        &mut self,
        provider: P,
        root: TrieNode,
        hash_mask: Option<TrieMask>,
        retain_updates: bool,
    ) -> SparseTrieResult<&mut RevealedSparseTrie<P>> {
        if self.is_blind() {
            *self = Self::Revealed(Box::new(RevealedSparseTrie::from_provider_and_root(
                provider,
                root,
                hash_mask,
                retain_updates,
            )?))
        }
        Ok(self.as_revealed_mut().unwrap())
    }

    /// Wipe the trie, removing all values and nodes, and replacing the root with an empty node.
    pub fn wipe(&mut self) -> SparseTrieResult<()> {
        let revealed = self.as_revealed_mut().ok_or(SparseTrieError::Blind)?;
        revealed.wipe();
        Ok(())
    }

    /// Calculates and returns the trie root if the trie has been revealed.
    pub fn root(&mut self) -> Option<B256> {
        Some(self.as_revealed_mut()?.root())
    }
}

impl<P> SparseTrie<P>
where
    P: BlindedProvider + Send + Sync,
    SparseTrieError: From<P::Error>,
{
    /// Update the leaf node.
    pub fn update_leaf(
        &mut self,
        path: Nibbles,
        value: Vec<u8>,
        fetch_node: impl FnMut(Nibbles) -> Option<Bytes>,
    ) -> SparseTrieResult<()> {
        let revealed = self.as_revealed_mut().ok_or(SparseTrieError::Blind)?;
        revealed.update_leaf(path, value, fetch_node)?;
        Ok(())
    }

    /// Remove the leaf node.
    pub fn remove_leaf(
        &mut self,
        path: &Nibbles,
        fetch_node: impl FnMut(Nibbles) -> Option<Bytes>,
    ) -> SparseTrieResult<()> {
        let revealed = self.as_revealed_mut().ok_or(SparseTrieError::Blind)?;
        revealed.remove_leaf(path, fetch_node)?;
        Ok(())
    }

    /// Calculates the hashes of the nodes below the provided level.
    pub fn calculate_below_level(&mut self, level: usize) {
        self.as_revealed_mut().unwrap().update_rlp_node_level(level);
    }
}

/// The representation of revealed sparse trie.
///
/// ## Invariants
///
/// - The root node is always present in `nodes` collection.
/// - Each leaf entry in `nodes` collection must have a corresponding entry in `values` collection.
///   The opposite is also true.
/// - All keys in `values` collection are full leaf paths.
#[derive(Clone, PartialEq, Eq)]
pub struct RevealedSparseTrie<P = DefaultBlindedProvider> {
    /// Blinded node provider.
    provider: P,
    /// All trie nodes.
    nodes: HashMap<Nibbles, SparseNode>,
    /// All revealed trie nodes.
    revealed_nodes: HashSet<Nibbles>,
    /// All branch node hash masks.
    branch_node_hash_masks: HashMap<Nibbles, TrieMask>,
    /// All leaf values.
    values: HashMap<Nibbles, Vec<u8>>,
    /// Prefix set.
    prefix_set: PrefixSetMut,
    /// Retained trie updates.
    updates: Option<SparseTrieUpdates>,
    /// Reusable buffer for RLP encoding of nodes.
    rlp_buf: Vec<u8>,
}

impl<P> fmt::Debug for RevealedSparseTrie<P> {
    fn fmt(&self, f: &mut fmt::Formatter<'_>) -> fmt::Result {
        f.debug_struct("RevealedSparseTrie")
            .field("nodes", &self.nodes)
            .field("revealed_nodes", &self.revealed_nodes)
            .field("branch_node_hash_masks", &self.branch_node_hash_masks)
            .field("values", &self.values)
            .field("prefix_set", &self.prefix_set)
            .field("updates", &self.updates)
            .field("rlp_buf", &hex::encode(&self.rlp_buf))
            .finish_non_exhaustive()
    }
}

impl Default for RevealedSparseTrie {
    fn default() -> Self {
        Self {
            provider: Default::default(),
            nodes: HashMap::from_iter([(Nibbles::default(), SparseNode::Empty)]),
            revealed_nodes: HashSet::default(),
            branch_node_hash_masks: HashMap::default(),
            values: HashMap::default(),
            prefix_set: PrefixSetMut::default(),
            updates: None,
            rlp_buf: Vec::new(),
        }
    }
}

impl RevealedSparseTrie {
    /// Create new revealed sparse trie from the given root node.
    pub fn from_root(
        node: TrieNode,
        hash_mask: Option<TrieMask>,
        retain_updates: bool,
    ) -> SparseTrieResult<Self> {
        let mut this = Self {
            provider: Default::default(),
            nodes: HashMap::default(),
            revealed_nodes: HashSet::default(),
            branch_node_hash_masks: HashMap::default(),
            values: HashMap::default(),
            prefix_set: PrefixSetMut::default(),
            rlp_buf: Vec::new(),
            updates: None,
        }
        .with_updates(retain_updates);
        this.reveal_node(Nibbles::default(), node, hash_mask)?;
        Ok(this)
    }
}

impl<P> RevealedSparseTrie<P> {
    /// Create new revealed sparse trie from the given root node.
    pub fn from_provider_and_root(
        provider: P,
        node: TrieNode,
        hash_mask: Option<TrieMask>,
        retain_updates: bool,
    ) -> SparseTrieResult<Self> {
        let mut this = Self {
            provider,
            nodes: HashMap::default(),
            revealed_nodes: HashSet::default(),
            branch_node_hash_masks: HashMap::default(),
            values: HashMap::default(),
            prefix_set: PrefixSetMut::default(),
            rlp_buf: Vec::new(),
            updates: None,
        }
        .with_updates(retain_updates);
        this.reveal_node(Nibbles::default(), node, hash_mask)?;
        Ok(this)
    }

    /// Set new blinded node provider on sparse trie.
    pub fn with_provider<BP>(self, provider: BP) -> RevealedSparseTrie<BP> {
        RevealedSparseTrie {
            provider,
            nodes: self.nodes,
            revealed_nodes: self.revealed_nodes,
            branch_node_hash_masks: self.branch_node_hash_masks,
            values: self.values,
            prefix_set: self.prefix_set,
            updates: self.updates,
            rlp_buf: self.rlp_buf,
        }
    }

    /// Set the retention of branch node updates and deletions.
    pub fn with_updates(mut self, retain_updates: bool) -> Self {
        if retain_updates {
            self.updates = Some(SparseTrieUpdates::default());
        }
        self
    }

    /// Returns a reference to the retained sparse node updates without taking them.
    pub fn updates_ref(&self) -> Cow<'_, SparseTrieUpdates> {
        self.updates.as_ref().map_or(Cow::Owned(SparseTrieUpdates::default()), Cow::Borrowed)
    }

    /// Returns a reference to the leaf value if present.
    pub fn get_leaf_value(&self, path: &Nibbles) -> Option<&Vec<u8>> {
        self.values.get(path)
    }

    /// Takes and returns the retained sparse node updates
    pub fn take_updates(&mut self) -> SparseTrieUpdates {
        self.updates.take().unwrap_or_default()
    }

    /// Reveal the trie node only if it was not known already.
    pub fn reveal_node(
        &mut self,
        path: Nibbles,
        node: TrieNode,
        hash_mask: Option<TrieMask>,
    ) -> SparseTrieResult<()> {
        if self.revealed_nodes.contains(&path) {
            return Ok(());
        }

        if let Some(hash_mask) = hash_mask {
            self.branch_node_hash_masks.insert(path.clone(), hash_mask);
        }

        match node {
            TrieNode::EmptyRoot => {
                debug_assert!(path.is_empty());
                self.nodes.insert(path.clone(), SparseNode::Empty);
            }
            TrieNode::Branch(branch) => {
                let mut stack_ptr = branch.as_ref().first_child_index();
                for idx in CHILD_INDEX_RANGE {
                    if branch.state_mask.is_bit_set(idx) {
                        let mut child_path = path.clone();
                        child_path.push_unchecked(idx);
                        self.reveal_node_or_hash(child_path, &branch.stack[stack_ptr])?;
                        stack_ptr += 1;
                    }
                }

<<<<<<< HEAD
                let node = self.nodes.get(&path);
                match node {
                    // Blinded and non-existent nodes can be replaced.
                    Some(SparseNode::Hash(_)) | None => {
                        self.nodes.insert(
                            path.clone(),
                            SparseNode::Branch {
                                state_mask: branch.state_mask,
                                // If the previous node was a hash, memoize the hash in a new branch
                                // node.
                                hash: node.map(SparseNode::as_hash).unwrap_or_default(),
                                store_in_db_trie: None,
                            },
                        );
                    }
                    // Branch node already exists, or an extension node was placed where a
                    // branch node was before.
                    Some(SparseNode::Branch { .. } | SparseNode::Extension { .. }) => {}
                    // All other node types can't be handled.
                    Some(node @ (SparseNode::Empty | SparseNode::Leaf { .. })) => {
                        return Err(SparseTrieError::Reveal { path, node: Box::new(node.clone()) })
                    }
                }
            }
            TrieNode::Extension(ext) => {
                let node = self.nodes.get(&path);
                match node {
                    Some(SparseNode::Hash(_)) | None => {
                        // If the previous node was a hash, memoize the hash in a new extension
                        // node.
                        let hash = node.map(SparseNode::as_hash).unwrap_or_default();

                        let mut child_path = path.clone();
                        child_path.extend_from_slice_unchecked(&ext.key);
                        self.reveal_node_or_hash(child_path, &ext.child)?;
                        self.nodes
                            .insert(path.clone(), SparseNode::Extension { key: ext.key, hash });
                    }
                    // Extension node already exists, or an extension node was placed where a branch
                    // node was before.
                    Some(SparseNode::Extension { .. } | SparseNode::Branch { .. }) => {}
                    // All other node types can't be handled.
                    Some(node @ (SparseNode::Empty | SparseNode::Leaf { .. })) => {
                        return Err(SparseTrieError::Reveal { path, node: Box::new(node.clone()) })
                    }
                }
            }
            TrieNode::Leaf(leaf) => {
                let node = self.nodes.get(&path);
                match node {
                    Some(SparseNode::Hash(_)) | None => {
                        let mut full = path.clone();
                        full.extend_from_slice_unchecked(&leaf.key);
                        self.values.insert(full, leaf.value);
                        self.nodes.insert(
                            path.clone(),
                            SparseNode::Leaf {
                                key: leaf.key,
                                // If the previous node was a hash, memoize the hash in a new leaf
                                // node.
                                hash: node.map(SparseNode::as_hash).unwrap_or_default(),
                            },
                        );
                    }
                    // Left node already exists.
                    Some(SparseNode::Leaf { .. }) => {}
                    // All other node types can't be handled.
                    Some(
                        node @ (SparseNode::Empty |
                        SparseNode::Extension { .. } |
                        SparseNode::Branch { .. }),
                    ) => return Err(SparseTrieError::Reveal { path, node: Box::new(node.clone()) }),
                }
            }
=======
                match self.nodes.entry(path) {
                    Entry::Occupied(mut entry) => match entry.get() {
                        // Blinded nodes can be replaced.
                        SparseNode::Hash(_) => {
                            entry.insert(SparseNode::new_branch(branch.state_mask));
                        }
                        // Branch node already exists, or an extension node was placed where a
                        // branch node was before.
                        SparseNode::Branch { .. } | SparseNode::Extension { .. } => {}
                        // All other node types can't be handled.
                        node @ (SparseNode::Empty | SparseNode::Leaf { .. }) => {
                            return Err(SparseTrieError::Reveal {
                                path: entry.key().clone(),
                                node: Box::new(node.clone()),
                            })
                        }
                    },
                    Entry::Vacant(entry) => {
                        entry.insert(SparseNode::new_branch(branch.state_mask));
                    }
                }
            }
            TrieNode::Extension(ext) => match self.nodes.entry(path) {
                Entry::Occupied(mut entry) => match entry.get() {
                    SparseNode::Hash(_) => {
                        let mut child_path = entry.key().clone();
                        child_path.extend_from_slice_unchecked(&ext.key);
                        entry.insert(SparseNode::new_ext(ext.key));
                        self.reveal_node_or_hash(child_path, &ext.child)?;
                    }
                    // Extension node already exists, or an extension node was placed where a branch
                    // node was before.
                    SparseNode::Extension { .. } | SparseNode::Branch { .. } => {}
                    // All other node types can't be handled.
                    node @ (SparseNode::Empty | SparseNode::Leaf { .. }) => {
                        return Err(SparseTrieError::Reveal {
                            path: entry.key().clone(),
                            node: Box::new(node.clone()),
                        })
                    }
                },
                Entry::Vacant(entry) => {
                    let mut child_path = entry.key().clone();
                    child_path.extend_from_slice_unchecked(&ext.key);
                    entry.insert(SparseNode::new_ext(ext.key));
                    self.reveal_node_or_hash(child_path, &ext.child)?;
                }
            },
            TrieNode::Leaf(leaf) => match self.nodes.entry(path) {
                Entry::Occupied(mut entry) => match entry.get() {
                    SparseNode::Hash(_) => {
                        let mut full = entry.key().clone();
                        full.extend_from_slice_unchecked(&leaf.key);
                        entry.insert(SparseNode::new_leaf(leaf.key));
                        self.values.insert(full, leaf.value);
                    }
                    // Left node already exists.
                    SparseNode::Leaf { .. } => {}
                    // All other node types can't be handled.
                    node @ (SparseNode::Empty |
                    SparseNode::Extension { .. } |
                    SparseNode::Branch { .. }) => {
                        return Err(SparseTrieError::Reveal {
                            path: entry.key().clone(),
                            node: Box::new(node.clone()),
                        })
                    }
                },
                Entry::Vacant(entry) => {
                    let mut full = entry.key().clone();
                    full.extend_from_slice_unchecked(&leaf.key);
                    entry.insert(SparseNode::new_leaf(leaf.key));
                    self.values.insert(full, leaf.value);
                }
            },
>>>>>>> f03b680e
        }

        self.revealed_nodes.insert(path);

        Ok(())
    }

    fn reveal_node_or_hash(&mut self, path: Nibbles, child: &[u8]) -> SparseTrieResult<()> {
        if child.len() == B256::len_bytes() + 1 {
            let hash = B256::from_slice(&child[1..]);
            match self.nodes.entry(path) {
                Entry::Occupied(entry) => match entry.get() {
                    // Hash node with a different hash can't be handled.
                    SparseNode::Hash(previous_hash) if previous_hash != &hash => {
                        return Err(SparseTrieError::Reveal {
                            path: entry.key().clone(),
                            node: Box::new(SparseNode::Hash(hash)),
                        })
                    }
                    _ => {}
                },
                Entry::Vacant(entry) => {
                    entry.insert(SparseNode::Hash(hash));
                }
            }
            return Ok(())
        }

        self.reveal_node(path, TrieNode::decode(&mut &child[..])?, None)
    }

    /// Traverse trie nodes down to the leaf node and collect all nodes along the path.
    fn take_nodes_for_path(&mut self, path: &Nibbles) -> SparseTrieResult<Vec<RemovedSparseNode>> {
        let mut current = Nibbles::default(); // Start traversal from the root
        let mut nodes = Vec::new(); // Collect traversed nodes

        while let Some(node) = self.nodes.remove(&current) {
            match &node {
                SparseNode::Empty => return Err(SparseTrieError::Blind),
                SparseNode::Hash(hash) => {
                    return Err(SparseTrieError::BlindedNode { path: current, hash: *hash })
                }
                SparseNode::Leaf { key: _key, .. } => {
                    // Leaf node is always the one that we're deleting, and no other leaf nodes can
                    // be found during traversal.

                    #[cfg(debug_assertions)]
                    {
                        let mut current = current.clone();
                        current.extend_from_slice_unchecked(_key);
                        assert_eq!(&current, path);
                    }

                    nodes.push(RemovedSparseNode {
                        path: current.clone(),
                        node,
                        unset_branch_nibble: None,
                    });
                    break
                }
                SparseNode::Extension { key, .. } => {
                    #[cfg(debug_assertions)]
                    {
                        let mut current = current.clone();
                        current.extend_from_slice_unchecked(key);
                        assert!(
                            path.starts_with(&current),
                            "path: {:?}, current: {:?}, key: {:?}",
                            path,
                            current,
                            key
                        );
                    }

                    let path = current.clone();
                    current.extend_from_slice_unchecked(key);
                    nodes.push(RemovedSparseNode { path, node, unset_branch_nibble: None });
                }
                SparseNode::Branch { state_mask, .. } => {
                    let nibble = path[current.len()];
                    debug_assert!(
                        state_mask.is_bit_set(nibble),
                        "current: {:?}, path: {:?}, nibble: {:?}, state_mask: {:?}",
                        current,
                        path,
                        nibble,
                        state_mask
                    );

                    // If the branch node has a child that is a leaf node that we're removing,
                    // we need to unset this nibble.
                    // Any other branch nodes will not require unsetting the nibble, because
                    // deleting one leaf node can not remove the whole path
                    // where the branch node is located.
                    let mut child_path =
                        Nibbles::from_nibbles([current.as_slice(), &[nibble]].concat());
                    let unset_branch_nibble = self
                        .nodes
                        .get(&child_path)
                        .is_some_and(move |node| match node {
                            SparseNode::Leaf { key, .. } => {
                                // Get full path of the leaf node
                                child_path.extend_from_slice_unchecked(key);
                                &child_path == path
                            }
                            _ => false,
                        })
                        .then_some(nibble);

                    nodes.push(RemovedSparseNode {
                        path: current.clone(),
                        node,
                        unset_branch_nibble,
                    });

                    current.push_unchecked(nibble);
                }
            }
        }

        Ok(nodes)
    }

    /// Wipe the trie, removing all values and nodes, and replacing the root with an empty node.
    pub fn wipe(&mut self) {
        self.nodes = HashMap::from_iter([(Nibbles::default(), SparseNode::Empty)]);
        self.values = HashMap::default();
        self.prefix_set = PrefixSetMut::all();
        self.updates = self.updates.is_some().then(SparseTrieUpdates::wiped);
    }

    /// Return the root of the sparse trie.
    /// Updates all remaining dirty nodes before calculating the root.
    pub fn root(&mut self) -> B256 {
        // take the current prefix set.
        let mut prefix_set = std::mem::take(&mut self.prefix_set).freeze();
        let rlp_node = self.rlp_node_allocate(Nibbles::default(), &mut prefix_set);
        if let Some(root_hash) = rlp_node.as_hash() {
            root_hash
        } else {
            keccak256(rlp_node)
        }
    }

    /// Returns a list of paths to the nodes that were changed according to the prefix set and are
    /// located at the provided depth when counting from the root node. If there's a leaf at a
    /// depth less than the provided depth, it will be included in the result.
    fn get_changed_nodes_at_depth(&self, prefix_set: &mut PrefixSet, depth: usize) -> Vec<Nibbles> {
        let mut paths = Vec::from([(Nibbles::default(), 0)]);
        let mut targets = Vec::new();

        while let Some((mut path, level)) = paths.pop() {
            match self.nodes.get(&path).unwrap() {
                SparseNode::Empty | SparseNode::Hash(_) => {}
                SparseNode::Leaf { hash, .. } => {
                    if hash.is_some() && !prefix_set.contains(&path) {
                        continue
                    }

                    targets.push(path);
                }
                SparseNode::Extension { key, hash } => {
                    if hash.is_some() && !prefix_set.contains(&path) {
                        continue
                    }

                    if level >= depth {
                        targets.push(path);
                    } else {
                        path.extend_from_slice_unchecked(key);
                        paths.push((path, level + 1));
                    }
                }
                SparseNode::Branch { state_mask, hash, .. } => {
                    if hash.is_some() && !prefix_set.contains(&path) {
                        continue
                    }

                    if level >= depth {
                        targets.push(path);
                    } else {
                        for bit in CHILD_INDEX_RANGE.rev() {
                            if state_mask.is_bit_set(bit) {
                                let mut child_path = path.clone();
                                child_path.push_unchecked(bit);
                                paths.push((child_path, level + 1));
                            }
                        }
                    }
                }
            }
        }

        targets
    }

    fn rlp_node_allocate(&mut self, path: Nibbles, prefix_set: &mut PrefixSet) -> RlpNode {
        let mut buffers = RlpNodeBuffers::new_with_path(path);
        let (root, node_updates, trie_updates) =
            self.rlp_node(prefix_set, &mut buffers, &mut Vec::new());
        self.apply_updates(node_updates, trie_updates);
        root
    }

    fn rlp_node(
        &self,
        prefix_set: &mut PrefixSet,
        buffers: &mut RlpNodeBuffers,
        rlp_buf: &mut Vec<u8>,
    ) -> (
        RlpNode,
        HashMap<Nibbles, (Option<B256>, Option<bool>)>,
        HashMap<Nibbles, BranchNodeCompact>,
    ) {
        let mut node_updates = HashMap::default();
        let mut trie_updates = HashMap::default();

        'main: while let Some((path, mut is_in_prefix_set)) = buffers.path_stack.pop() {
            // Check if the path is in the prefix set.
            // First, check the cached value. If it's `None`, then check the prefix set, and update
            // the cached value.
            let mut prefix_set_contains =
                |path: &Nibbles| *is_in_prefix_set.get_or_insert_with(|| prefix_set.contains(path));

            let (rlp_node, calculated, node_type) = match self.nodes.get(&path).unwrap() {
                SparseNode::Empty => {
                    (RlpNode::word_rlp(&EMPTY_ROOT_HASH), false, SparseNodeType::Empty)
                }
                SparseNode::Hash(hash) => (RlpNode::word_rlp(hash), false, SparseNodeType::Hash),
                SparseNode::Leaf { key, hash } => {
                    rlp_buf.clear();
                    let mut path = path.clone();
                    path.extend_from_slice_unchecked(key);
                    if let Some(hash) = hash.filter(|_| !prefix_set_contains(&path)) {
                        (RlpNode::word_rlp(&hash), false, SparseNodeType::Leaf)
                    } else {
                        let value = self.values.get(&path).unwrap();
                        let rlp_node = LeafNodeRef { key, value }.rlp(rlp_buf);
                        node_updates.insert(path.clone(), (rlp_node.as_hash(), None));
                        (rlp_node, true, SparseNodeType::Leaf)
                    }
                }
                SparseNode::Extension { key, hash } => {
                    let mut child_path = path.clone();
                    child_path.extend_from_slice_unchecked(key);
                    if let Some(hash) = hash.filter(|_| !prefix_set_contains(&path)) {
                        (
                            RlpNode::word_rlp(&hash),
                            false,
                            SparseNodeType::Extension { store_in_db_trie: true },
                        )
                    } else if buffers.rlp_node_stack.last().is_some_and(|e| e.0 == child_path) {
                        let (_, child, _, node_type) = buffers.rlp_node_stack.pop().unwrap();
                        rlp_buf.clear();
                        let rlp_node = ExtensionNodeRef::new(key, &child).rlp(rlp_buf);
                        node_updates.insert(path.clone(), (rlp_node.as_hash(), None));

                        (
                            rlp_node,
                            true,
                            SparseNodeType::Extension {
                                // Inherit the `store_in_db_trie` flag from the child node, which is
                                // always the branch node
                                store_in_db_trie: node_type.store_in_db_trie(),
                            },
                        )
                    } else {
                        // need to get rlp node for child first
                        buffers.path_stack.extend([(path, is_in_prefix_set), (child_path, None)]);
                        continue
                    }
                }
                SparseNode::Branch { state_mask, hash, store_in_db_trie } => {
                    if let Some((hash, store_in_db_trie)) =
                        hash.zip(*store_in_db_trie).filter(|_| !prefix_set_contains(&path))
                    {
                        buffers.rlp_node_stack.push((
                            path,
                            RlpNode::word_rlp(&hash),
                            false,
                            SparseNodeType::Branch { store_in_db_trie },
                        ));
                        continue
                    }
                    let retain_updates = self.updates.is_some() && prefix_set_contains(&path);

                    buffers.branch_child_buf.clear();
                    // Walk children in a reverse order from `f` to `0`, so we pop the `0` first
                    // from the stack and keep walking in the sorted order.
                    for bit in CHILD_INDEX_RANGE.rev() {
                        if state_mask.is_bit_set(bit) {
                            let mut child = path.clone();
                            child.push_unchecked(bit);
                            buffers.branch_child_buf.push(child);
                        }
                    }

                    buffers
                        .branch_value_stack_buf
                        .resize(buffers.branch_child_buf.len(), Default::default());
                    trace!(
                        target: "trie::sparse",
                        ?path,
                        ?state_mask,
                        ?retain_updates,
                        children = ?buffers.branch_child_buf,
                        "Calculated branch node children"
                    );
                    let mut added_children = false;

                    // TODO(alexey): set the `TrieMask` bits directly
                    let mut tree_mask_values = Vec::new();
                    let mut hash_mask_values = Vec::new();
                    let mut hashes = Vec::new();
                    for (i, child_path) in buffers.branch_child_buf.iter().enumerate() {
                        if buffers.rlp_node_stack.last().is_some_and(|e| &e.0 == child_path) {
                            let (_, child, calculated, node_type) =
                                buffers.rlp_node_stack.pop().unwrap();

                            // Update the masks only if we need to retain trie updates
                            if retain_updates {
                                // Set the trie mask
                                let tree_mask_value = if node_type.store_in_db_trie() {
                                    // A branch or an extension node explicitly set the
                                    // `store_in_db_trie` flag
                                    true
                                } else {
                                    // Set the flag according to whether a child node was
                                    // pre-calculated (`calculated = false`), meaning that it wasn't
                                    // in the database
                                    !calculated
                                };
                                tree_mask_values.push(tree_mask_value);

                                // Set the hash mask. If a child node is a revealed branch node OR
                                // is a blinded node that has its hash mask bit set according to the
                                // database, set the hash mask bit and save the hash.
                                let hash = child.as_hash().filter(|_| {
                                    node_type.is_branch() ||
                                        (node_type.is_hash() &&
                                            self.branch_node_hash_masks
                                                .get(&path)
                                                .is_some_and(|mask| {
                                                    mask.is_bit_set(child_path.last().unwrap())
                                                }))
                                });
                                let hash_mask_value = hash.is_some();
                                hash_mask_values.push(hash_mask_value);
                                if let Some(hash) = hash {
                                    hashes.push(hash);
                                }

                                trace!(
                                    target: "trie::sparse",
                                    ?path,
                                    ?child_path,
                                    ?tree_mask_value,
                                    ?hash_mask_value,
                                    "Updating branch node child masks"
                                );
                            }

                            // Insert children in the resulting buffer in a normal order,
                            // because initially we iterated in reverse.
                            buffers.branch_value_stack_buf
                                [buffers.branch_child_buf.len() - i - 1] = child;
                            added_children = true;
                        } else {
                            debug_assert!(!added_children);
                            buffers.path_stack.push((path, is_in_prefix_set));
                            buffers
                                .path_stack
                                .extend(buffers.branch_child_buf.drain(..).map(|p| (p, None)));
                            continue 'main
                        }
                    }

                    rlp_buf.clear();
                    let branch_node_ref =
                        BranchNodeRef::new(&buffers.branch_value_stack_buf, *state_mask);
                    let rlp_node = branch_node_ref.rlp(rlp_buf);

                    // Save a branch node update only if it's not a root node, and we need to
                    // persist updates.
<<<<<<< HEAD
                    let store_in_db_trie_value = if let Some(updates) =
                        self.updates.as_mut().filter(|_| retain_updates && !path.is_empty())
                    {
=======
                    let store_in_db_trie_value = if retain_updates && !path.is_empty() {
>>>>>>> f03b680e
                        let mut tree_mask_values = tree_mask_values.into_iter().rev();
                        let mut hash_mask_values = hash_mask_values.into_iter().rev();
                        let mut tree_mask = TrieMask::default();
                        let mut hash_mask = TrieMask::default();
                        for (i, child) in branch_node_ref.children() {
                            if child.is_some() {
                                if hash_mask_values.next().unwrap() {
                                    hash_mask.set_bit(i);
                                }
                                if tree_mask_values.next().unwrap() {
                                    tree_mask.set_bit(i);
                                }
                            }
                        }

                        // Store in DB trie if there are either any children that are stored in the
                        // DB trie, or any children represent hashed values
                        let store_in_db_trie = !tree_mask.is_empty() || !hash_mask.is_empty();
                        if store_in_db_trie {
                            hashes.reverse();
                            let branch_node = BranchNodeCompact::new(
                                *state_mask,
                                tree_mask,
                                hash_mask,
                                hashes,
                                hash.filter(|_| path.len() == 0),
                            );
                            trie_updates.insert(path.clone(), branch_node);
                        }

                        store_in_db_trie
                    } else {
                        false
                    };

                    node_updates
                        .insert(path.clone(), (rlp_node.as_hash(), Some(store_in_db_trie_value)));

                    (
                        rlp_node,
                        true,
                        SparseNodeType::Branch { store_in_db_trie: store_in_db_trie_value },
                    )
                }
            };
            buffers.rlp_node_stack.push((path, rlp_node, calculated, node_type));
        }

        debug_assert_eq!(buffers.rlp_node_stack.len(), 1);
        (buffers.rlp_node_stack.pop().unwrap().1, node_updates, trie_updates)
    }

    fn apply_updates(
        &mut self,
        node_updates: HashMap<Nibbles, (Option<B256>, Option<bool>)>,
        trie_updates: HashMap<Nibbles, BranchNodeCompact>,
    ) {
        for (path, (new_hash, new_store_in_db_trie)) in node_updates {
            if let Some(node) = self.nodes.get_mut(&path) {
                match node {
                    SparseNode::Leaf { hash, .. } | SparseNode::Extension { hash, .. } => {
                        *hash = new_hash
                    }
                    SparseNode::Branch { hash, store_in_db_trie, .. } => {
                        *hash = new_hash;
                        *store_in_db_trie = new_store_in_db_trie
                    }
                    SparseNode::Empty | SparseNode::Hash(_) => unreachable!(),
                }
            }
        }

        if let Some(updates) = self.updates.as_mut() {
            for (path, branch_node) in trie_updates {
                updates.updated_nodes.insert(path, branch_node);
            }
        }
    }
}

impl<P> RevealedSparseTrie<P>
where
    P: BlindedProvider + Send + Sync,
    SparseTrieError: From<P::Error>,
{
    /// Update the leaf node with provided value.
    pub fn update_leaf(
        &mut self,
        path: Nibbles,
        value: Vec<u8>,
        mut fetch_node: impl FnMut(Nibbles) -> Option<Bytes>,
    ) -> SparseTrieResult<()> {
        self.prefix_set.insert(path.clone());
        let existing = self.values.insert(path.clone(), value);
        if existing.is_some() {
            // trie structure unchanged, return immediately
            return Ok(())
        }

        let mut current = Nibbles::default();
        while let Some(node) = self.nodes.get_mut(&current) {
            match node {
                SparseNode::Empty => {
                    *node = SparseNode::new_leaf(path);
                    break
                }
                SparseNode::Hash(hash) => {
                    return Err(SparseTrieError::BlindedNode { path: current, hash: *hash })
                }
                SparseNode::Leaf { key: current_key, .. } => {
                    current.extend_from_slice_unchecked(current_key);

                    // this leaf is being updated
                    if current == path {
                        unreachable!("we already checked leaf presence in the beginning");
                    }

                    // find the common prefix
                    let common = current.common_prefix_length(&path);

                    // update existing node
                    let new_ext_key = current.slice(current.len() - current_key.len()..common);
                    *node = SparseNode::new_ext(new_ext_key);

                    // create a branch node and corresponding leaves
                    self.nodes.insert(
                        current.slice(..common),
                        SparseNode::new_split_branch(current[common], path[common]),
                    );
                    self.nodes.insert(
                        path.slice(..=common),
                        SparseNode::new_leaf(path.slice(common + 1..)),
                    );
                    self.nodes.insert(
                        current.slice(..=common),
                        SparseNode::new_leaf(current.slice(common + 1..)),
                    );

                    break;
                }
                SparseNode::Extension { key, .. } => {
                    current.extend_from_slice(key);

                    if !path.starts_with(&current) {
                        // find the common prefix
                        let common = current.common_prefix_length(&path);
                        *key = current.slice(current.len() - key.len()..common);

                        // If branch node updates retention is enabled, we need to query the
                        // extension node child to later set the hash mask for a parent branch node
                        // correctly.
                        if self.updates.is_some() {
                            // Check if the extension node child is a hash that needs to be revealed
                            if self.nodes.get(&current).unwrap().is_hash() {
                                // if let Some(node) =
                                // self.provider.blinded_node(child_path.clone())? {
                                if let Some(node) = fetch_node(current.clone()) {
                                    let decoded = TrieNode::decode(&mut &node[..])?;
                                    trace!(target: "trie::sparse", ?current, ?decoded, "Revealing extension node child");
                                    // We'll never have to update the revealed child node, only
                                    // remove or do nothing, so
                                    // we can safely ignore the hash mask here and
                                    // pass `None`.
                                    self.reveal_node(current.clone(), decoded, None)?;
                                }
                            }
                        }

                        // create state mask for new branch node
                        // NOTE: this might overwrite the current extension node
                        let branch = SparseNode::new_split_branch(current[common], path[common]);
                        trace!(target: "trie::sparse", path = ?current.slice(..common), ?branch, "Extension node: inserting split branch");
                        self.nodes.insert(current.slice(..common), branch);

                        // create new leaf
                        let new_leaf = SparseNode::new_leaf(path.slice(common + 1..));
                        trace!(target: "trie::sparse", path = ?path.slice(..=common), ?new_leaf, "Extension node: inserting leaf");
                        self.nodes.insert(path.slice(..=common), new_leaf);

                        // recreate extension to previous child if needed
                        let key = current.slice(common + 1..);
                        if !key.is_empty() {
                            let ext = SparseNode::new_ext(key);
                            trace!(target: "trie::sparse", path = ?current.slice(..=common), ?ext, "Extension node: inserting extension");
                            self.nodes.insert(current.slice(..=common), ext);
                        }

                        break;
                    }
                }
                SparseNode::Branch { state_mask, .. } => {
                    let nibble = path[current.len()];
                    current.push_unchecked(nibble);
                    if !state_mask.is_bit_set(nibble) {
                        state_mask.set_bit(nibble);
                        let new_leaf = SparseNode::new_leaf(path.slice(current.len()..));
                        self.nodes.insert(current, new_leaf);
                        break;
                    }
                }
            };
        }

        Ok(())
    }

    /// Remove leaf node from the trie.
    pub fn remove_leaf(
        &mut self,
        path: &Nibbles,
        mut fetch_node: impl FnMut(Nibbles) -> Option<Bytes>,
    ) -> SparseTrieResult<()> {
        if self.values.remove(path).is_none() {
            trace!(target: "trie::sparse", ?path, "No leaf value is found to remove");
            if let Some(SparseNode::Hash(hash)) = self.nodes.get(path) {
                // Leaf is present in the trie, but it's blinded.
                return Err(SparseTrieError::BlindedNode { path: path.clone(), hash: *hash })
            }

            // Leaf is not present in the trie.
            return Ok(())
        }
        self.prefix_set.insert(path.clone());

        // If the path wasn't present in `values`, we still need to walk the trie and ensure that
        // there is no node at the path. When a leaf node is a blinded `Hash`, it will have an entry
        // in `nodes`, but not in the `values`.

        let mut removed_nodes = self.take_nodes_for_path(path)?;
        trace!(target: "trie::sparse", ?path, ?removed_nodes, "Removed nodes for path");
        // Pop the first node from the stack which is the leaf node we want to remove.
        let mut child = removed_nodes.pop().expect("leaf exists");
        #[cfg(debug_assertions)]
        {
            let mut child_path = child.path.clone();
            let SparseNode::Leaf { key, .. } = &child.node else { panic!("expected leaf node") };
            child_path.extend_from_slice_unchecked(key);
            assert_eq!(&child_path, path);
        }

        // If we don't have any other removed nodes, insert an empty node at the root.
        if removed_nodes.is_empty() {
            debug_assert!(self.nodes.is_empty());
            self.nodes.insert(Nibbles::default(), SparseNode::Empty);

            return Ok(())
        }

        // Walk the stack of removed nodes from the back and re-insert them back into the trie,
        // adjusting the node type as needed.
        while let Some(removed_node) = removed_nodes.pop() {
            let removed_path = removed_node.path;

            let new_node = match &removed_node.node {
                SparseNode::Empty => return Err(SparseTrieError::Blind),
                SparseNode::Hash(hash) => {
                    return Err(SparseTrieError::BlindedNode { path: removed_path, hash: *hash })
                }
                SparseNode::Leaf { .. } => {
                    unreachable!("we already popped the leaf node")
                }
                SparseNode::Extension { key, .. } => {
                    // If the node is an extension node, we need to look at its child to see if we
                    // need to merge them.
                    match &child.node {
                        SparseNode::Empty => return Err(SparseTrieError::Blind),
                        SparseNode::Hash(hash) => {
                            return Err(SparseTrieError::BlindedNode {
                                path: child.path,
                                hash: *hash,
                            })
                        }
                        // For a leaf node, we collapse the extension node into a leaf node,
                        // extending the key. While it's impossible to encounter an extension node
                        // followed by a leaf node in a complete trie, it's possible here because we
                        // could have downgraded the extension node's child into a leaf node from
                        // another node type.
                        SparseNode::Leaf { key: leaf_key, .. } => {
                            self.nodes.remove(&child.path);

                            let mut new_key = key.clone();
                            new_key.extend_from_slice_unchecked(leaf_key);
                            SparseNode::new_leaf(new_key)
                        }
                        // For an extension node, we collapse them into one extension node,
                        // extending the key
                        SparseNode::Extension { key: extension_key, .. } => {
                            self.nodes.remove(&child.path);

                            let mut new_key = key.clone();
                            new_key.extend_from_slice_unchecked(extension_key);
                            SparseNode::new_ext(new_key)
                        }
                        // For a branch node, we just leave the extension node as-is.
                        SparseNode::Branch { .. } => removed_node.node,
                    }
                }
                SparseNode::Branch { mut state_mask, hash: _, store_in_db_trie: _ } => {
                    // If the node is a branch node, we need to check the number of children left
                    // after deleting the child at the given nibble.

                    if let Some(removed_nibble) = removed_node.unset_branch_nibble {
                        state_mask.unset_bit(removed_nibble);
                    }

                    // If only one child is left set in the branch node, we need to collapse it.
                    if state_mask.count_bits() == 1 {
                        let child_nibble =
                            state_mask.first_set_bit_index().expect("state mask is not empty");

                        // Get full path of the only child node left.
                        let mut child_path = removed_path.clone();
                        child_path.push_unchecked(child_nibble);

                        trace!(target: "trie::sparse", ?removed_path, ?child_path, ?child, "Branch node has only one child");

                        if self.nodes.get(&child_path).unwrap().is_hash() {
                            // if let Some(node) = self.provider.blinded_node(child_path.clone())? {
                            if let Some(node) = fetch_node(child_path.clone()) {
                                let decoded = TrieNode::decode(&mut &node[..])?;
                                trace!(target: "trie::sparse", ?child_path, ?decoded, "Revealing remaining blinded branch child");
                                // We'll never have to update the revealed branch node, only remove
                                // or do nothing, so we can safely ignore the hash mask here and
                                // pass `None`.
                                self.reveal_node(child_path.clone(), decoded, None)?;
                            }
                        }

                        // Get the only child node.
                        let child = self.nodes.get(&child_path).unwrap();

                        let mut delete_child = false;
                        let new_node = match child {
                            SparseNode::Empty => return Err(SparseTrieError::Blind),
                            SparseNode::Hash(hash) => {
                                return Err(SparseTrieError::BlindedNode {
                                    path: child_path,
                                    hash: *hash,
                                })
                            }
                            // If the only child is a leaf node, we downgrade the branch node into a
                            // leaf node, prepending the nibble to the key, and delete the old
                            // child.
                            SparseNode::Leaf { key, .. } => {
                                delete_child = true;

                                let mut new_key = Nibbles::from_nibbles_unchecked([child_nibble]);
                                new_key.extend_from_slice_unchecked(key);
                                SparseNode::new_leaf(new_key)
                            }
                            // If the only child node is an extension node, we downgrade the branch
                            // node into an even longer extension node, prepending the nibble to the
                            // key, and delete the old child.
                            SparseNode::Extension { key, .. } => {
                                delete_child = true;

                                let mut new_key = Nibbles::from_nibbles_unchecked([child_nibble]);
                                new_key.extend_from_slice_unchecked(key);
                                SparseNode::new_ext(new_key)
                            }
                            // If the only child is a branch node, we downgrade the current branch
                            // node into a one-nibble extension node.
                            SparseNode::Branch { .. } => {
                                SparseNode::new_ext(Nibbles::from_nibbles_unchecked([child_nibble]))
                            }
                        };

                        if delete_child {
                            self.nodes.remove(&child_path);
                        }

                        if let Some(updates) = self.updates.as_mut() {
                            updates.removed_nodes.insert(removed_path.clone());
                        }

                        new_node
                    }
                    // If more than one child is left set in the branch, we just re-insert it
                    // as-is.
                    else {
                        SparseNode::new_branch(state_mask)
                    }
                }
            };

            child = RemovedSparseNode {
                path: removed_path.clone(),
                node: new_node.clone(),
                unset_branch_nibble: None,
            };
            trace!(target: "trie::sparse", ?removed_path, ?new_node, "Re-inserting the node");
            self.nodes.insert(removed_path, new_node);
        }

        Ok(())
    }

    /// Update hashes of the nodes that are located at a level deeper than or equal to the provided
    /// depth. Root node has a level of 0.
    pub fn update_rlp_node_level(&mut self, depth: usize) {
        let mut prefix_set = self.prefix_set.clone().freeze();

        let targets = self.get_changed_nodes_at_depth(&mut prefix_set, depth);
        let (tx, rx) = mpsc::channel();
        targets
            .into_par_iter()
            .map_init(
                || (prefix_set.clone(), RlpNodeBuffers::default(), Vec::new()),
                |(prefix_set, buffers, rlp_node), target| {
                    buffers.path_stack.push((target, Some(true)));
                    let (_, node_updates, trie_updates) =
                        self.rlp_node(prefix_set, buffers, rlp_node);
                    (node_updates, trie_updates)
                },
            )
            .for_each_init(
                || tx.clone(),
                |tx, (node_updates, trie_updates)| {
                    tx.send((node_updates, trie_updates)).unwrap();
                },
            );
        drop(tx);

        for (node_updates, trie_updates) in rx {
            self.apply_updates(node_updates, trie_updates);
        }
    }
}

/// Enum representing sparse trie node type.
#[derive(Debug, Clone, Copy, PartialEq, Eq)]
enum SparseNodeType {
    /// Empty trie node.
    Empty,
    /// The hash of the node that was not revealed.
    Hash,
    /// Sparse leaf node.
    Leaf,
    /// Sparse extension node.
    Extension {
        /// A flag indicating whether the extension node should be stored in the database.
        store_in_db_trie: bool,
    },
    /// Sparse branch node.
    Branch {
        /// A flag indicating whether the branch node should be stored in the database.
        store_in_db_trie: bool,
    },
}

impl SparseNodeType {
    const fn is_hash(&self) -> bool {
        matches!(self, Self::Hash)
    }

    const fn is_branch(&self) -> bool {
        matches!(self, Self::Branch { .. })
    }

    const fn store_in_db_trie(&self) -> bool {
        match *self {
            Self::Extension { store_in_db_trie } | Self::Branch { store_in_db_trie } => {
                store_in_db_trie
            }
            _ => false,
        }
    }
}

/// Enum representing trie nodes in sparse trie.
#[derive(Debug, Clone, PartialEq, Eq)]
pub enum SparseNode {
    /// Empty trie node.
    Empty,
    /// The hash of the node that was not revealed.
    Hash(B256),
    /// Sparse leaf node with remaining key suffix.
    Leaf {
        /// Remaining key suffix for the leaf node.
        key: Nibbles,
        /// Pre-computed hash of the sparse node.
        /// Can be reused unless this trie path has been updated.
        hash: Option<B256>,
    },
    /// Sparse extension node with key.
    Extension {
        /// The key slice stored by this extension node.
        key: Nibbles,
        /// Pre-computed hash of the sparse node.
        /// Can be reused unless this trie path has been updated.
        hash: Option<B256>,
    },
    /// Sparse branch node with state mask.
    Branch {
        /// The bitmask representing children present in the branch node.
        state_mask: TrieMask,
        /// Pre-computed hash of the sparse node.
        /// Can be reused unless this trie path has been updated.
        hash: Option<B256>,
        /// Pre-computed flag indicating whether the trie node should be stored in the database.
        /// Can be reused unless this trie path has been updated.
        store_in_db_trie: Option<bool>,
    },
}

impl SparseNode {
    /// Create new sparse node from [`TrieNode`].
    pub fn from_node(node: TrieNode) -> Self {
        match node {
            TrieNode::EmptyRoot => Self::Empty,
            TrieNode::Leaf(leaf) => Self::new_leaf(leaf.key),
            TrieNode::Extension(ext) => Self::new_ext(ext.key),
            TrieNode::Branch(branch) => Self::new_branch(branch.state_mask),
        }
    }

    /// Create new [`SparseNode::Branch`] from state mask.
    pub const fn new_branch(state_mask: TrieMask) -> Self {
        Self::Branch { state_mask, hash: None, store_in_db_trie: None }
    }

    /// Create new [`SparseNode::Branch`] with two bits set.
    pub const fn new_split_branch(bit_a: u8, bit_b: u8) -> Self {
        let state_mask = TrieMask::new(
            // set bits for both children
            (1u16 << bit_a) | (1u16 << bit_b),
        );
        Self::Branch { state_mask, hash: None, store_in_db_trie: None }
    }

    /// Create new [`SparseNode::Extension`] from the key slice.
    pub const fn new_ext(key: Nibbles) -> Self {
        Self::Extension { key, hash: None }
    }

    /// Create new [`SparseNode::Leaf`] from leaf key and value.
    pub const fn new_leaf(key: Nibbles) -> Self {
        Self::Leaf { key, hash: None }
    }

    /// Returns `true` if the node is a hash node.
    pub const fn is_hash(&self) -> bool {
        matches!(self, Self::Hash(_))
    }

    /// Returns the hash of the node if it is a hash node.
    pub const fn as_hash(&self) -> Option<B256> {
        match self {
            Self::Hash(hash) => Some(*hash),
            _ => None,
        }
    }
}

#[derive(Debug)]
struct RemovedSparseNode {
    path: Nibbles,
    node: SparseNode,
    unset_branch_nibble: Option<u8>,
}

/// Collection of reusable buffers for [`RevealedSparseTrie::rlp_node`].
#[derive(Debug, Default)]
struct RlpNodeBuffers {
    /// Stack of paths we need rlp nodes for and whether the path is in the prefix set.
    path_stack: Vec<(Nibbles, Option<bool>)>,
    /// Stack of rlp nodes
    rlp_node_stack: Vec<(Nibbles, RlpNode, bool, SparseNodeType)>,
    /// Reusable branch child path
    branch_child_buf: SmallVec<[Nibbles; 16]>,
    /// Reusable branch value stack
    branch_value_stack_buf: SmallVec<[RlpNode; 16]>,
}

impl RlpNodeBuffers {
    /// Creates a new instance of buffers with the given path on the stack.
    fn new_with_path(path: Nibbles) -> Self {
        Self {
            path_stack: vec![(path, None)],
            rlp_node_stack: Vec::new(),
            branch_child_buf: SmallVec::<[Nibbles; 16]>::new_const(),
            branch_value_stack_buf: SmallVec::<[RlpNode; 16]>::new_const(),
        }
    }
}

/// The aggregation of sparse trie updates.
#[derive(Debug, Clone, Default, PartialEq, Eq)]
pub struct SparseTrieUpdates {
    pub(crate) updated_nodes: HashMap<Nibbles, BranchNodeCompact>,
    pub(crate) removed_nodes: HashSet<Nibbles>,
    pub(crate) wiped: bool,
}

impl SparseTrieUpdates {
    /// Create new wiped sparse trie updates.
    pub fn wiped() -> Self {
        Self { wiped: true, ..Default::default() }
    }
}

#[cfg(test)]
mod tests {
    use super::*;
    use alloy_primitives::{map::HashSet, U256};
    use alloy_rlp::Encodable;
    use assert_matches::assert_matches;
    use itertools::Itertools;
    use prop::sample::SizeRange;
    use proptest::prelude::*;
    use proptest_arbitrary_interop::arb;
    use rand::seq::IteratorRandom;
    use reth_primitives_traits::Account;
    use reth_trie::{
        hashed_cursor::{noop::NoopHashedAccountCursor, HashedPostStateAccountCursor},
        node_iter::{TrieElement, TrieNodeIter},
        trie_cursor::noop::NoopAccountTrieCursor,
        updates::TrieUpdates,
        walker::TrieWalker,
        BranchNode, ExtensionNode, HashedPostState, LeafNode, TrieAccount,
    };
    use reth_trie_common::{
        proof::{ProofNodes, ProofRetainer},
        HashBuilder,
    };
    use std::collections::BTreeMap;

    /// Pad nibbles to the length of a B256 hash with zeros on the left.
    fn pad_nibbles_left(nibbles: Nibbles) -> Nibbles {
        let mut base =
            Nibbles::from_nibbles_unchecked(vec![0; B256::len_bytes() * 2 - nibbles.len()]);
        base.extend_from_slice_unchecked(&nibbles);
        base
    }

    /// Pad nibbles to the length of a B256 hash with zeros on the right.
    fn pad_nibbles_right(mut nibbles: Nibbles) -> Nibbles {
        nibbles.extend_from_slice_unchecked(&vec![0; B256::len_bytes() * 2 - nibbles.len()]);
        nibbles
    }

    /// Calculate the state root by feeding the provided state to the hash builder and retaining the
    /// proofs for the provided targets.
    ///
    /// Returns the state root and the retained proof nodes.
    fn run_hash_builder(
        state: impl IntoIterator<Item = (Nibbles, Account)> + Clone,
        destroyed_accounts: HashSet<B256>,
        proof_targets: impl IntoIterator<Item = Nibbles>,
    ) -> (B256, TrieUpdates, ProofNodes, HashMap<Nibbles, TrieMask>) {
        let mut account_rlp = Vec::new();

        let mut hash_builder = HashBuilder::default()
            .with_updates(true)
            .with_proof_retainer(ProofRetainer::from_iter(proof_targets));

        let mut prefix_set = PrefixSetMut::default();
        prefix_set.extend_keys(state.clone().into_iter().map(|(nibbles, _)| nibbles));
        let walker = TrieWalker::new(NoopAccountTrieCursor::default(), prefix_set.freeze())
            .with_deletions_retained(true);
        let hashed_post_state = HashedPostState::default()
            .with_accounts(state.into_iter().map(|(nibbles, account)| {
                (nibbles.pack().into_inner().unwrap().into(), Some(account))
            }))
            .into_sorted();
        let mut node_iter = TrieNodeIter::new(
            walker,
            HashedPostStateAccountCursor::new(
                NoopHashedAccountCursor::default(),
                hashed_post_state.accounts(),
            ),
        );

        while let Some(node) = node_iter.try_next().unwrap() {
            match node {
                TrieElement::Branch(branch) => {
                    hash_builder.add_branch(branch.key, branch.value, branch.children_are_in_trie);
                }
                TrieElement::Leaf(key, account) => {
                    let account = TrieAccount::from((account, EMPTY_ROOT_HASH));
                    account.encode(&mut account_rlp);

                    hash_builder.add_leaf(Nibbles::unpack(key), &account_rlp);
                    account_rlp.clear();
                }
            }
        }
        let root = hash_builder.root();
        let proof_nodes = hash_builder.take_proof_nodes();
        let branch_node_hash_masks = hash_builder
            .updated_branch_nodes
            .clone()
            .unwrap_or_default()
            .iter()
            .map(|(path, node)| (path.clone(), node.hash_mask))
            .collect();

        let mut trie_updates = TrieUpdates::default();
        let removed_keys = node_iter.walker.take_removed_keys();
        trie_updates.finalize(hash_builder, removed_keys, destroyed_accounts);

        (root, trie_updates, proof_nodes, branch_node_hash_masks)
    }

    /// Assert that the sparse trie nodes and the proof nodes from the hash builder are equal.
    fn assert_eq_sparse_trie_proof_nodes(
        sparse_trie: &RevealedSparseTrie,
        proof_nodes: ProofNodes,
    ) {
        let proof_nodes = proof_nodes
            .into_nodes_sorted()
            .into_iter()
            .map(|(path, node)| (path, TrieNode::decode(&mut node.as_ref()).unwrap()));

        let sparse_nodes = sparse_trie.nodes.iter().sorted_by_key(|(path, _)| *path);

        for ((proof_node_path, proof_node), (sparse_node_path, sparse_node)) in
            proof_nodes.zip(sparse_nodes)
        {
            assert_eq!(&proof_node_path, sparse_node_path);

            let equals = match (&proof_node, &sparse_node) {
                // Both nodes are empty
                (TrieNode::EmptyRoot, SparseNode::Empty) => true,
                // Both nodes are branches and have the same state mask
                (
                    TrieNode::Branch(BranchNode { state_mask: proof_state_mask, .. }),
                    SparseNode::Branch { state_mask: sparse_state_mask, .. },
                ) => proof_state_mask == sparse_state_mask,
                // Both nodes are extensions and have the same key
                (
                    TrieNode::Extension(ExtensionNode { key: proof_key, .. }),
                    SparseNode::Extension { key: sparse_key, .. },
                ) |
                // Both nodes are leaves and have the same key
                (
                    TrieNode::Leaf(LeafNode { key: proof_key, .. }),
                    SparseNode::Leaf { key: sparse_key, .. },
                ) => proof_key == sparse_key,
                // Empty and hash nodes are specific to the sparse trie, skip them
                (_, SparseNode::Empty | SparseNode::Hash(_)) => continue,
                _ => false,
            };
            assert!(equals, "proof node: {:?}, sparse node: {:?}", proof_node, sparse_node);
        }
    }

    #[test]
    fn sparse_trie_is_blind() {
        assert!(SparseTrie::blind().is_blind());
        assert!(!SparseTrie::revealed_empty().is_blind());
    }

    #[test]
    fn sparse_trie_empty_update_one() {
        let key = Nibbles::unpack(B256::with_last_byte(42));
        let value = || Account::default();
        let value_encoded = || {
            let mut account_rlp = Vec::new();
            TrieAccount::from((value(), EMPTY_ROOT_HASH)).encode(&mut account_rlp);
            account_rlp
        };

        let (hash_builder_root, hash_builder_updates, hash_builder_proof_nodes, _) =
            run_hash_builder([(key.clone(), value())], Default::default(), [key.clone()]);

        let mut sparse = RevealedSparseTrie::default().with_updates(true);
        sparse.update_leaf(key, value_encoded()).unwrap();
        let sparse_root = sparse.root();
        let sparse_updates = sparse.take_updates();

        assert_eq!(sparse_root, hash_builder_root);
        assert_eq!(sparse_updates.updated_nodes, hash_builder_updates.account_nodes);
        assert_eq_sparse_trie_proof_nodes(&sparse, hash_builder_proof_nodes);
    }

    #[test]
    fn sparse_trie_empty_update_multiple_lower_nibbles() {
        reth_tracing::init_test_tracing();

        let paths = (0..=16).map(|b| Nibbles::unpack(B256::with_last_byte(b))).collect::<Vec<_>>();
        let value = || Account::default();
        let value_encoded = || {
            let mut account_rlp = Vec::new();
            TrieAccount::from((value(), EMPTY_ROOT_HASH)).encode(&mut account_rlp);
            account_rlp
        };

        let (hash_builder_root, hash_builder_updates, hash_builder_proof_nodes, _) =
            run_hash_builder(
                paths.iter().cloned().zip(std::iter::repeat_with(value)),
                Default::default(),
                paths.clone(),
            );

        let mut sparse = RevealedSparseTrie::default().with_updates(true);
        for path in &paths {
            sparse.update_leaf(path.clone(), value_encoded()).unwrap();
        }
        let sparse_root = sparse.root();
        let sparse_updates = sparse.take_updates();

        assert_eq!(sparse_root, hash_builder_root);
        assert_eq!(sparse_updates.updated_nodes, hash_builder_updates.account_nodes);
        assert_eq_sparse_trie_proof_nodes(&sparse, hash_builder_proof_nodes);
    }

    #[test]
    fn sparse_trie_empty_update_multiple_upper_nibbles() {
        let paths = (239..=255).map(|b| Nibbles::unpack(B256::repeat_byte(b))).collect::<Vec<_>>();
        let value = || Account::default();
        let value_encoded = || {
            let mut account_rlp = Vec::new();
            TrieAccount::from((value(), EMPTY_ROOT_HASH)).encode(&mut account_rlp);
            account_rlp
        };

        let (hash_builder_root, hash_builder_updates, hash_builder_proof_nodes, _) =
            run_hash_builder(
                paths.iter().cloned().zip(std::iter::repeat_with(value)),
                Default::default(),
                paths.clone(),
            );

        let mut sparse = RevealedSparseTrie::default().with_updates(true);
        for path in &paths {
            sparse.update_leaf(path.clone(), value_encoded()).unwrap();
        }
        let sparse_root = sparse.root();
        let sparse_updates = sparse.take_updates();

        assert_eq!(sparse_root, hash_builder_root);
        assert_eq!(sparse_updates.updated_nodes, hash_builder_updates.account_nodes);
        assert_eq_sparse_trie_proof_nodes(&sparse, hash_builder_proof_nodes);
    }

    #[test]
    fn sparse_trie_empty_update_multiple() {
        let paths = (0..=255)
            .map(|b| {
                Nibbles::unpack(if b % 2 == 0 {
                    B256::repeat_byte(b)
                } else {
                    B256::with_last_byte(b)
                })
            })
            .collect::<Vec<_>>();
        let value = || Account::default();
        let value_encoded = || {
            let mut account_rlp = Vec::new();
            TrieAccount::from((value(), EMPTY_ROOT_HASH)).encode(&mut account_rlp);
            account_rlp
        };

        let (hash_builder_root, hash_builder_updates, hash_builder_proof_nodes, _) =
            run_hash_builder(
                paths.iter().sorted_unstable().cloned().zip(std::iter::repeat_with(value)),
                Default::default(),
                paths.clone(),
            );

        let mut sparse = RevealedSparseTrie::default().with_updates(true);
        for path in &paths {
            sparse.update_leaf(path.clone(), value_encoded()).unwrap();
        }
        let sparse_root = sparse.root();
        let sparse_updates = sparse.take_updates();

        assert_eq!(sparse_root, hash_builder_root);
        pretty_assertions::assert_eq!(
            BTreeMap::from_iter(sparse_updates.updated_nodes),
            BTreeMap::from_iter(hash_builder_updates.account_nodes)
        );
        assert_eq_sparse_trie_proof_nodes(&sparse, hash_builder_proof_nodes);
    }

    #[test]
    fn sparse_trie_empty_update_repeated() {
        let paths = (0..=255).map(|b| Nibbles::unpack(B256::repeat_byte(b))).collect::<Vec<_>>();
        let old_value = Account { nonce: 1, ..Default::default() };
        let old_value_encoded = {
            let mut account_rlp = Vec::new();
            TrieAccount::from((old_value, EMPTY_ROOT_HASH)).encode(&mut account_rlp);
            account_rlp
        };
        let new_value = Account { nonce: 2, ..Default::default() };
        let new_value_encoded = {
            let mut account_rlp = Vec::new();
            TrieAccount::from((new_value, EMPTY_ROOT_HASH)).encode(&mut account_rlp);
            account_rlp
        };

        let (hash_builder_root, hash_builder_updates, hash_builder_proof_nodes, _) =
            run_hash_builder(
                paths.iter().cloned().zip(std::iter::repeat_with(|| old_value)),
                Default::default(),
                paths.clone(),
            );

        let mut sparse = RevealedSparseTrie::default().with_updates(true);
        for path in &paths {
            sparse.update_leaf(path.clone(), old_value_encoded.clone()).unwrap();
        }
        let sparse_root = sparse.root();
        let sparse_updates = sparse.updates_ref();

        assert_eq!(sparse_root, hash_builder_root);
        assert_eq!(sparse_updates.updated_nodes, hash_builder_updates.account_nodes);
        assert_eq_sparse_trie_proof_nodes(&sparse, hash_builder_proof_nodes);

        let (hash_builder_root, hash_builder_updates, hash_builder_proof_nodes, _) =
            run_hash_builder(
                paths.iter().cloned().zip(std::iter::repeat_with(|| new_value)),
                Default::default(),
                paths.clone(),
            );

        for path in &paths {
            sparse.update_leaf(path.clone(), new_value_encoded.clone()).unwrap();
        }
        let sparse_root = sparse.root();
        let sparse_updates = sparse.take_updates();

        assert_eq!(sparse_root, hash_builder_root);
        assert_eq!(sparse_updates.updated_nodes, hash_builder_updates.account_nodes);
        assert_eq_sparse_trie_proof_nodes(&sparse, hash_builder_proof_nodes);
    }

    #[test]
    fn sparse_trie_remove_leaf() {
        reth_tracing::init_test_tracing();

        let mut sparse = RevealedSparseTrie::default();

        let value = alloy_rlp::encode_fixed_size(&U256::ZERO).to_vec();

        sparse
            .update_leaf(Nibbles::from_nibbles([0x5, 0x0, 0x2, 0x3, 0x1]), value.clone())
            .unwrap();
        sparse
            .update_leaf(Nibbles::from_nibbles([0x5, 0x0, 0x2, 0x3, 0x3]), value.clone())
            .unwrap();
        sparse
            .update_leaf(Nibbles::from_nibbles([0x5, 0x2, 0x0, 0x1, 0x3]), value.clone())
            .unwrap();
        sparse
            .update_leaf(Nibbles::from_nibbles([0x5, 0x3, 0x1, 0x0, 0x2]), value.clone())
            .unwrap();
        sparse
            .update_leaf(Nibbles::from_nibbles([0x5, 0x3, 0x3, 0x0, 0x2]), value.clone())
            .unwrap();
        sparse.update_leaf(Nibbles::from_nibbles([0x5, 0x3, 0x3, 0x2, 0x0]), value).unwrap();

        // Extension (Key = 5)
        // └── Branch (Mask = 1011)
        //     ├── 0 -> Extension (Key = 23)
        //     │        └── Branch (Mask = 0101)
        //     │              ├── 1 -> Leaf (Key = 1, Path = 50231)
        //     │              └── 3 -> Leaf (Key = 3, Path = 50233)
        //     ├── 2 -> Leaf (Key = 013, Path = 52013)
        //     └── 3 -> Branch (Mask = 0101)
        //                ├── 1 -> Leaf (Key = 3102, Path = 53102)
        //                └── 3 -> Branch (Mask = 1010)
        //                       ├── 0 -> Leaf (Key = 3302, Path = 53302)
        //                       └── 2 -> Leaf (Key = 3320, Path = 53320)
        pretty_assertions::assert_eq!(
            sparse.nodes.clone().into_iter().collect::<BTreeMap<_, _>>(),
            BTreeMap::from_iter([
                (Nibbles::default(), SparseNode::new_ext(Nibbles::from_nibbles([0x5]))),
                (Nibbles::from_nibbles([0x5]), SparseNode::new_branch(0b1101.into())),
                (
                    Nibbles::from_nibbles([0x5, 0x0]),
                    SparseNode::new_ext(Nibbles::from_nibbles([0x2, 0x3]))
                ),
                (
                    Nibbles::from_nibbles([0x5, 0x0, 0x2, 0x3]),
                    SparseNode::new_branch(0b1010.into())
                ),
                (
                    Nibbles::from_nibbles([0x5, 0x0, 0x2, 0x3, 0x1]),
                    SparseNode::new_leaf(Nibbles::default())
                ),
                (
                    Nibbles::from_nibbles([0x5, 0x0, 0x2, 0x3, 0x3]),
                    SparseNode::new_leaf(Nibbles::default())
                ),
                (
                    Nibbles::from_nibbles([0x5, 0x2]),
                    SparseNode::new_leaf(Nibbles::from_nibbles([0x0, 0x1, 0x3]))
                ),
                (Nibbles::from_nibbles([0x5, 0x3]), SparseNode::new_branch(0b1010.into())),
                (
                    Nibbles::from_nibbles([0x5, 0x3, 0x1]),
                    SparseNode::new_leaf(Nibbles::from_nibbles([0x0, 0x2]))
                ),
                (Nibbles::from_nibbles([0x5, 0x3, 0x3]), SparseNode::new_branch(0b0101.into())),
                (
                    Nibbles::from_nibbles([0x5, 0x3, 0x3, 0x0]),
                    SparseNode::new_leaf(Nibbles::from_nibbles([0x2]))
                ),
                (
                    Nibbles::from_nibbles([0x5, 0x3, 0x3, 0x2]),
                    SparseNode::new_leaf(Nibbles::from_nibbles([0x0]))
                )
            ])
        );

        sparse
            .remove_leaf(&Nibbles::from_nibbles([0x5, 0x2, 0x0, 0x1, 0x3]), |_| unreachable!())
            .unwrap();

        // Extension (Key = 5)
        // └── Branch (Mask = 1001)
        //     ├── 0 -> Extension (Key = 23)
        //     │        └── Branch (Mask = 0101)
        //     │              ├── 1 -> Leaf (Key = 0231, Path = 50231)
        //     │              └── 3 -> Leaf (Key = 0233, Path = 50233)
        //     └── 3 -> Branch (Mask = 0101)
        //                ├── 1 -> Leaf (Key = 3102, Path = 53102)
        //                └── 3 -> Branch (Mask = 1010)
        //                       ├── 0 -> Leaf (Key = 3302, Path = 53302)
        //                       └── 2 -> Leaf (Key = 3320, Path = 53320)
        pretty_assertions::assert_eq!(
            sparse.nodes.clone().into_iter().collect::<BTreeMap<_, _>>(),
            BTreeMap::from_iter([
                (Nibbles::default(), SparseNode::new_ext(Nibbles::from_nibbles([0x5]))),
                (Nibbles::from_nibbles([0x5]), SparseNode::new_branch(0b1001.into())),
                (
                    Nibbles::from_nibbles([0x5, 0x0]),
                    SparseNode::new_ext(Nibbles::from_nibbles([0x2, 0x3]))
                ),
                (
                    Nibbles::from_nibbles([0x5, 0x0, 0x2, 0x3]),
                    SparseNode::new_branch(0b1010.into())
                ),
                (
                    Nibbles::from_nibbles([0x5, 0x0, 0x2, 0x3, 0x1]),
                    SparseNode::new_leaf(Nibbles::default())
                ),
                (
                    Nibbles::from_nibbles([0x5, 0x0, 0x2, 0x3, 0x3]),
                    SparseNode::new_leaf(Nibbles::default())
                ),
                (Nibbles::from_nibbles([0x5, 0x3]), SparseNode::new_branch(0b1010.into())),
                (
                    Nibbles::from_nibbles([0x5, 0x3, 0x1]),
                    SparseNode::new_leaf(Nibbles::from_nibbles([0x0, 0x2]))
                ),
                (Nibbles::from_nibbles([0x5, 0x3, 0x3]), SparseNode::new_branch(0b0101.into())),
                (
                    Nibbles::from_nibbles([0x5, 0x3, 0x3, 0x0]),
                    SparseNode::new_leaf(Nibbles::from_nibbles([0x2]))
                ),
                (
                    Nibbles::from_nibbles([0x5, 0x3, 0x3, 0x2]),
                    SparseNode::new_leaf(Nibbles::from_nibbles([0x0]))
                )
            ])
        );

        sparse
            .remove_leaf(&Nibbles::from_nibbles([0x5, 0x0, 0x2, 0x3, 0x1]), |_| unreachable!())
            .unwrap();

        // Extension (Key = 5)
        // └── Branch (Mask = 1001)
        //     ├── 0 -> Leaf (Key = 0233, Path = 50233)
        //     └── 3 -> Branch (Mask = 0101)
        //                ├── 1 -> Leaf (Key = 3102, Path = 53102)
        //                └── 3 -> Branch (Mask = 1010)
        //                       ├── 0 -> Leaf (Key = 3302, Path = 53302)
        //                       └── 2 -> Leaf (Key = 3320, Path = 53320)
        pretty_assertions::assert_eq!(
            sparse.nodes.clone().into_iter().collect::<BTreeMap<_, _>>(),
            BTreeMap::from_iter([
                (Nibbles::default(), SparseNode::new_ext(Nibbles::from_nibbles([0x5]))),
                (Nibbles::from_nibbles([0x5]), SparseNode::new_branch(0b1001.into())),
                (
                    Nibbles::from_nibbles([0x5, 0x0]),
                    SparseNode::new_leaf(Nibbles::from_nibbles([0x2, 0x3, 0x3]))
                ),
                (Nibbles::from_nibbles([0x5, 0x3]), SparseNode::new_branch(0b1010.into())),
                (
                    Nibbles::from_nibbles([0x5, 0x3, 0x1]),
                    SparseNode::new_leaf(Nibbles::from_nibbles([0x0, 0x2]))
                ),
                (Nibbles::from_nibbles([0x5, 0x3, 0x3]), SparseNode::new_branch(0b0101.into())),
                (
                    Nibbles::from_nibbles([0x5, 0x3, 0x3, 0x0]),
                    SparseNode::new_leaf(Nibbles::from_nibbles([0x2]))
                ),
                (
                    Nibbles::from_nibbles([0x5, 0x3, 0x3, 0x2]),
                    SparseNode::new_leaf(Nibbles::from_nibbles([0x0]))
                )
            ])
        );

        sparse
            .remove_leaf(&Nibbles::from_nibbles([0x5, 0x3, 0x1, 0x0, 0x2]), |_| unreachable!())
            .unwrap();

        // Extension (Key = 5)
        // └── Branch (Mask = 1001)
        //     ├── 0 -> Leaf (Key = 0233, Path = 50233)
        //     └── 3 -> Branch (Mask = 1010)
        //                ├── 0 -> Leaf (Key = 3302, Path = 53302)
        //                └── 2 -> Leaf (Key = 3320, Path = 53320)
        pretty_assertions::assert_eq!(
            sparse.nodes.clone().into_iter().collect::<BTreeMap<_, _>>(),
            BTreeMap::from_iter([
                (Nibbles::default(), SparseNode::new_ext(Nibbles::from_nibbles([0x5]))),
                (Nibbles::from_nibbles([0x5]), SparseNode::new_branch(0b1001.into())),
                (
                    Nibbles::from_nibbles([0x5, 0x0]),
                    SparseNode::new_leaf(Nibbles::from_nibbles([0x2, 0x3, 0x3]))
                ),
                (
                    Nibbles::from_nibbles([0x5, 0x3]),
                    SparseNode::new_ext(Nibbles::from_nibbles([0x3]))
                ),
                (Nibbles::from_nibbles([0x5, 0x3, 0x3]), SparseNode::new_branch(0b0101.into())),
                (
                    Nibbles::from_nibbles([0x5, 0x3, 0x3, 0x0]),
                    SparseNode::new_leaf(Nibbles::from_nibbles([0x2]))
                ),
                (
                    Nibbles::from_nibbles([0x5, 0x3, 0x3, 0x2]),
                    SparseNode::new_leaf(Nibbles::from_nibbles([0x0]))
                )
            ])
        );

        sparse
            .remove_leaf(&Nibbles::from_nibbles([0x5, 0x3, 0x3, 0x2, 0x0]), |_| unreachable!())
            .unwrap();

        // Extension (Key = 5)
        // └── Branch (Mask = 1001)
        //     ├── 0 -> Leaf (Key = 0233, Path = 50233)
        //     └── 3 -> Leaf (Key = 3302, Path = 53302)
        pretty_assertions::assert_eq!(
            sparse.nodes.clone().into_iter().collect::<BTreeMap<_, _>>(),
            BTreeMap::from_iter([
                (Nibbles::default(), SparseNode::new_ext(Nibbles::from_nibbles([0x5]))),
                (Nibbles::from_nibbles([0x5]), SparseNode::new_branch(0b1001.into())),
                (
                    Nibbles::from_nibbles([0x5, 0x0]),
                    SparseNode::new_leaf(Nibbles::from_nibbles([0x2, 0x3, 0x3]))
                ),
                (
                    Nibbles::from_nibbles([0x5, 0x3]),
                    SparseNode::new_leaf(Nibbles::from_nibbles([0x3, 0x0, 0x2]))
                ),
            ])
        );

        sparse
            .remove_leaf(&Nibbles::from_nibbles([0x5, 0x0, 0x2, 0x3, 0x3]), |_| unreachable!())
            .unwrap();

        // Leaf (Key = 53302)
        pretty_assertions::assert_eq!(
            sparse.nodes.clone().into_iter().collect::<BTreeMap<_, _>>(),
            BTreeMap::from_iter([(
                Nibbles::default(),
                SparseNode::new_leaf(Nibbles::from_nibbles([0x5, 0x3, 0x3, 0x0, 0x2]))
            ),])
        );

        sparse
            .remove_leaf(&Nibbles::from_nibbles([0x5, 0x3, 0x3, 0x0, 0x2]), |_| unreachable!())
            .unwrap();

        // Empty
        pretty_assertions::assert_eq!(
            sparse.nodes.clone().into_iter().collect::<BTreeMap<_, _>>(),
            BTreeMap::from_iter([(Nibbles::default(), SparseNode::Empty)])
        );
    }

    #[test]
    fn sparse_trie_remove_leaf_blinded_error() {
        let leaf = LeafNode::new(
            Nibbles::default(),
            alloy_rlp::encode_fixed_size(&U256::from(1)).to_vec(),
        );
        let branch = TrieNode::Branch(BranchNode::new(
            vec![
                RlpNode::word_rlp(&B256::repeat_byte(1)),
                RlpNode::from_raw_rlp(&alloy_rlp::encode(leaf.clone())).unwrap(),
            ],
            TrieMask::new(0b11),
        ));

        let mut sparse =
            RevealedSparseTrie::from_root(branch.clone(), Some(TrieMask::new(0b01)), false)
                .unwrap();

        // Reveal a branch node and one of its children
        //
        // Branch (Mask = 11)
        // ├── 0 -> Hash (Path = 0)
        // └── 1 -> Leaf (Path = 1)
        sparse.reveal_node(Nibbles::default(), branch, Some(TrieMask::new(0b01))).unwrap();
        sparse.reveal_node(Nibbles::from_nibbles([0x1]), TrieNode::Leaf(leaf), None).unwrap();

        // Removing a blinded leaf should result in an error
        assert_matches!(
            sparse.remove_leaf(&Nibbles::from_nibbles([0x0]), |_| unreachable!()),
            Err(SparseTrieError::BlindedNode { path, hash }) if path == Nibbles::from_nibbles([0x0]) && hash == B256::repeat_byte(1)
        );
    }

    #[test]
    fn sparse_trie_remove_leaf_blinded_fetch() {
        let revealed_leaf = LeafNode::new(
            Nibbles::default(),
            alloy_rlp::encode_fixed_size(&U256::from(1)).to_vec(),
        );
        let blinded_leaf = LeafNode::new(
            Nibbles::default(),
            alloy_rlp::encode_fixed_size(&U256::from(2)).to_vec(),
        );
        let branch = TrieNode::Branch(BranchNode::new(
            vec![
                RlpNode::word_rlp(&B256::repeat_byte(1)),
                RlpNode::from_raw_rlp(&alloy_rlp::encode(revealed_leaf.clone())).unwrap(),
            ],
            TrieMask::new(0b11),
        ));

        let mut sparse =
            RevealedSparseTrie::from_root(branch.clone(), Some(TrieMask::new(0b01)), false)
                .unwrap();

        // Reveal a branch node and one of its children
        //
        // Branch (Mask = 11)
        // ├── 0 -> Hash (Path = 0)
        // └── 1 -> Leaf (Path = 1)
        sparse.reveal_node(Nibbles::default(), branch, Some(TrieMask::new(0b01))).unwrap();
        sparse
            .reveal_node(Nibbles::from_nibbles([0x1]), TrieNode::Leaf(revealed_leaf), None)
            .unwrap();

        // Removing a blinded leaf should result in an error
        let mut fetch_called = false;
        let result = sparse.remove_leaf(&Nibbles::from_nibbles([0x1]), |_| {
            fetch_called = true;
            let mut buf = Vec::new();
            blinded_leaf.encode(&mut buf);
            Some(buf.into())
        });
        assert!(fetch_called);
        assert_matches!(result, Ok(()));
    }

    #[test]
    fn sparse_trie_remove_leaf_non_existent() {
        let leaf = LeafNode::new(
            Nibbles::default(),
            alloy_rlp::encode_fixed_size(&U256::from(1)).to_vec(),
        );
        let branch = TrieNode::Branch(BranchNode::new(
            vec![
                RlpNode::word_rlp(&B256::repeat_byte(1)),
                RlpNode::from_raw_rlp(&alloy_rlp::encode(leaf.clone())).unwrap(),
            ],
            TrieMask::new(0b11),
        ));

        let mut sparse =
            RevealedSparseTrie::from_root(branch.clone(), Some(TrieMask::new(0b01)), false)
                .unwrap();

        // Reveal a branch node and one of its children
        //
        // Branch (Mask = 11)
        // ├── 0 -> Hash (Path = 0)
        // └── 1 -> Leaf (Path = 1)
        sparse.reveal_node(Nibbles::default(), branch, Some(TrieMask::new(0b01))).unwrap();
        sparse.reveal_node(Nibbles::from_nibbles([0x1]), TrieNode::Leaf(leaf), None).unwrap();

        // Removing a non-existent leaf should be a noop
        let sparse_old = sparse.clone();
        assert_matches!(
            sparse.remove_leaf(&Nibbles::from_nibbles([0x2]), |_| unreachable!()),
            Ok(())
        );
        assert_eq!(sparse, sparse_old);
    }

    #[allow(clippy::type_complexity)]
    #[test]
    fn sparse_trie_fuzz() {
        // Having only the first 3 nibbles set, we narrow down the range of keys
        // to 4096 different hashes. It allows us to generate collisions more likely
        // to test the sparse trie updates.
        const KEY_NIBBLES_LEN: usize = 3;

        fn test(updates: Vec<(HashMap<Nibbles, Account>, HashSet<Nibbles>)>) {
            {
                let mut state = BTreeMap::default();
                let mut sparse = RevealedSparseTrie::default().with_updates(true);

                for (update, keys_to_delete) in updates {
                    // Insert state updates into the sparse trie and calculate the root
                    for (key, account) in update.clone() {
                        let account = TrieAccount::from((account, EMPTY_ROOT_HASH));
                        let mut account_rlp = Vec::new();
                        account.encode(&mut account_rlp);
                        sparse.update_leaf(key, account_rlp).unwrap();
                    }
                    // We need to clone the sparse trie, so that all updated branch nodes are
                    // preserved, and not only those that were changed after the last call to
                    // `root()`.
                    let mut updated_sparse = sparse.clone();
                    let sparse_root = updated_sparse.root();
                    let sparse_updates = updated_sparse.take_updates();

                    // Insert state updates into the hash builder and calculate the root
                    state.extend(update);
                    let (hash_builder_root, hash_builder_updates, hash_builder_proof_nodes, _) =
                        run_hash_builder(
                            state.clone(),
                            Default::default(),
                            state.keys().cloned().collect::<Vec<_>>(),
                        );

                    // Assert that the sparse trie root matches the hash builder root
                    assert_eq!(sparse_root, hash_builder_root);
                    // Assert that the sparse trie updates match the hash builder updates
                    pretty_assertions::assert_eq!(
                        sparse_updates.updated_nodes,
                        hash_builder_updates.account_nodes
                    );
                    // Assert that the sparse trie nodes match the hash builder proof nodes
                    assert_eq_sparse_trie_proof_nodes(&updated_sparse, hash_builder_proof_nodes);

                    // Delete some keys from both the hash builder and the sparse trie and check
                    // that the sparse trie root still matches the hash builder root
                    for key in keys_to_delete {
                        state.remove(&key).unwrap();
                        sparse.remove_leaf(&key, |_| unreachable!()).unwrap();
                    }

                    // We need to clone the sparse trie, so that all updated branch nodes are
                    // preserved, and not only those that were changed after the last call to
                    // `root()`.
                    let mut updated_sparse = sparse.clone();
                    let sparse_root = updated_sparse.root();
                    let sparse_updates = updated_sparse.take_updates();

                    let (hash_builder_root, hash_builder_updates, hash_builder_proof_nodes, _) =
                        run_hash_builder(
                            state.clone(),
                            Default::default(),
                            state.keys().cloned().collect::<Vec<_>>(),
                        );

                    // Assert that the sparse trie root matches the hash builder root
                    assert_eq!(sparse_root, hash_builder_root);
                    // Assert that the sparse trie updates match the hash builder updates
                    pretty_assertions::assert_eq!(
                        sparse_updates.updated_nodes,
                        hash_builder_updates.account_nodes
                    );
                    // Assert that the sparse trie nodes match the hash builder proof nodes
                    assert_eq_sparse_trie_proof_nodes(&updated_sparse, hash_builder_proof_nodes);
                }
            }
        }

        fn transform_updates(
            updates: Vec<HashMap<Nibbles, Account>>,
            mut rng: impl Rng,
        ) -> Vec<(HashMap<Nibbles, Account>, HashSet<Nibbles>)> {
            let mut keys = HashSet::new();
            updates
                .into_iter()
                .map(|update| {
                    keys.extend(update.keys().cloned());

                    let keys_to_delete_len = update.len() / 2;
                    let keys_to_delete = (0..keys_to_delete_len)
                        .map(|_| {
                            let key = keys.iter().choose(&mut rng).unwrap().clone();
                            keys.take(&key).unwrap()
                        })
                        .collect();

                    (update, keys_to_delete)
                })
                .collect::<Vec<_>>()
        }

        proptest!(ProptestConfig::with_cases(10), |(
            updates in proptest::collection::vec(
                proptest::collection::hash_map(
                    any_with::<Nibbles>(SizeRange::new(KEY_NIBBLES_LEN..=KEY_NIBBLES_LEN)).prop_map(pad_nibbles_right),
                    arb::<Account>(),
                    1..100,
                ).prop_map(HashMap::from_iter),
                1..100,
            ).prop_perturb(transform_updates)
        )| {
            test(updates)
        });
    }

    /// We have three leaves that share the same prefix: 0x00, 0x01 and 0x02. Hash builder trie has
    /// only nodes 0x00 and 0x01, and we have proofs for them. Node B is new and inserted in the
    /// sparse trie first.
    ///
    /// 1. Reveal the hash builder proof to leaf 0x00 in the sparse trie.
    /// 2. Insert leaf 0x01 into the sparse trie.
    /// 3. Reveal the hash builder proof to leaf 0x02 in the sparse trie.
    ///
    /// The hash builder proof to the leaf 0x02 didn't have the leaf 0x01 at the corresponding
    /// nibble of the branch node, so we need to adjust the branch node instead of fully
    /// replacing it.
    #[test]
    fn sparse_trie_reveal_node_1() {
        let key1 = || pad_nibbles_right(Nibbles::from_nibbles_unchecked([0x00]));
        let key2 = || pad_nibbles_right(Nibbles::from_nibbles_unchecked([0x01]));
        let key3 = || pad_nibbles_right(Nibbles::from_nibbles_unchecked([0x02]));
        let value = || Account::default();
        let value_encoded = || {
            let mut account_rlp = Vec::new();
            TrieAccount::from((value(), EMPTY_ROOT_HASH)).encode(&mut account_rlp);
            account_rlp
        };

        // Generate the proof for the root node and initialize the sparse trie with it
        let (_, _, hash_builder_proof_nodes, branch_node_hash_masks) = run_hash_builder(
            [(key1(), value()), (key3(), value())],
            Default::default(),
            [Nibbles::default()],
        );
        let mut sparse = RevealedSparseTrie::from_root(
            TrieNode::decode(&mut &hash_builder_proof_nodes.nodes_sorted()[0].1[..]).unwrap(),
            branch_node_hash_masks.get(&Nibbles::default()).copied(),
            false,
        )
        .unwrap();

        // Generate the proof for the first key and reveal it in the sparse trie
        let (_, _, hash_builder_proof_nodes, branch_node_hash_masks) =
            run_hash_builder([(key1(), value()), (key3(), value())], Default::default(), [key1()]);
        for (path, node) in hash_builder_proof_nodes.nodes_sorted() {
            let hash_mask = branch_node_hash_masks.get(&path).copied();
            sparse.reveal_node(path, TrieNode::decode(&mut &node[..]).unwrap(), hash_mask).unwrap();
        }

        // Check that the branch node exists with only two nibbles set
        assert_eq!(
            sparse.nodes.get(&Nibbles::default()),
            Some(&SparseNode::new_branch(0b101.into()))
        );

        // Insert the leaf for the second key
        sparse.update_leaf(key2(), value_encoded()).unwrap();

        // Check that the branch node was updated and another nibble was set
        assert_eq!(
            sparse.nodes.get(&Nibbles::default()),
            Some(&SparseNode::new_branch(0b111.into()))
        );

        // Generate the proof for the third key and reveal it in the sparse trie
        let (_, _, hash_builder_proof_nodes, branch_node_hash_masks) =
            run_hash_builder([(key1(), value()), (key3(), value())], Default::default(), [key3()]);
        for (path, node) in hash_builder_proof_nodes.nodes_sorted() {
            let hash_mask = branch_node_hash_masks.get(&path).copied();
            sparse.reveal_node(path, TrieNode::decode(&mut &node[..]).unwrap(), hash_mask).unwrap();
        }

        // Check that nothing changed in the branch node
        assert_eq!(
            sparse.nodes.get(&Nibbles::default()),
            Some(&SparseNode::new_branch(0b111.into()))
        );

        // Generate the nodes for the full trie with all three key using the hash builder, and
        // compare them to the sparse trie
        let (_, _, hash_builder_proof_nodes, _) = run_hash_builder(
            [(key1(), value()), (key2(), value()), (key3(), value())],
            Default::default(),
            [key1(), key2(), key3()],
        );

        assert_eq_sparse_trie_proof_nodes(&sparse, hash_builder_proof_nodes);
    }

    /// We have three leaves: 0x0000, 0x0101, and 0x0102. Hash builder trie has all nodes, and we
    /// have proofs for them.
    ///
    /// 1. Reveal the hash builder proof to leaf 0x00 in the sparse trie.
    /// 2. Remove leaf 0x00 from the sparse trie (that will remove the branch node and create an
    ///    extension node with the key 0x0000).
    /// 3. Reveal the hash builder proof to leaf 0x0101 in the sparse trie.
    ///
    /// The hash builder proof to the leaf 0x0101 had a branch node in the path, but we turned it
    /// into an extension node, so it should ignore this node.
    #[test]
    fn sparse_trie_reveal_node_2() {
        let key1 = || pad_nibbles_right(Nibbles::from_nibbles_unchecked([0x00, 0x00]));
        let key2 = || pad_nibbles_right(Nibbles::from_nibbles_unchecked([0x01, 0x01]));
        let key3 = || pad_nibbles_right(Nibbles::from_nibbles_unchecked([0x01, 0x02]));
        let value = || Account::default();

        // Generate the proof for the root node and initialize the sparse trie with it
        let (_, _, hash_builder_proof_nodes, branch_node_hash_masks) = run_hash_builder(
            [(key1(), value()), (key2(), value()), (key3(), value())],
            Default::default(),
            [Nibbles::default()],
        );
        let mut sparse = RevealedSparseTrie::from_root(
            TrieNode::decode(&mut &hash_builder_proof_nodes.nodes_sorted()[0].1[..]).unwrap(),
            branch_node_hash_masks.get(&Nibbles::default()).copied(),
            false,
        )
        .unwrap();

        // Generate the proof for the children of the root branch node and reveal it in the sparse
        // trie
        let (_, _, hash_builder_proof_nodes, branch_node_hash_masks) = run_hash_builder(
            [(key1(), value()), (key2(), value()), (key3(), value())],
            Default::default(),
            [key1(), Nibbles::from_nibbles_unchecked([0x01])],
        );
        for (path, node) in hash_builder_proof_nodes.nodes_sorted() {
            let hash_mask = branch_node_hash_masks.get(&path).copied();
            sparse.reveal_node(path, TrieNode::decode(&mut &node[..]).unwrap(), hash_mask).unwrap();
        }

        // Check that the branch node exists
        assert_eq!(
            sparse.nodes.get(&Nibbles::default()),
            Some(&SparseNode::new_branch(0b11.into()))
        );

        // Remove the leaf for the first key
        sparse.remove_leaf(&key1(), |_| unreachable!()).unwrap();

        // Check that the branch node was turned into an extension node
        assert_eq!(
            sparse.nodes.get(&Nibbles::default()),
            Some(&SparseNode::new_ext(Nibbles::from_nibbles_unchecked([0x01])))
        );

        // Generate the proof for the third key and reveal it in the sparse trie
        let (_, _, hash_builder_proof_nodes, branch_node_hash_masks) = run_hash_builder(
            [(key1(), value()), (key2(), value()), (key3(), value())],
            Default::default(),
            [key2()],
        );
        for (path, node) in hash_builder_proof_nodes.nodes_sorted() {
            let hash_mask = branch_node_hash_masks.get(&path).copied();
            sparse.reveal_node(path, TrieNode::decode(&mut &node[..]).unwrap(), hash_mask).unwrap();
        }

        // Check that nothing changed in the extension node
        assert_eq!(
            sparse.nodes.get(&Nibbles::default()),
            Some(&SparseNode::new_ext(Nibbles::from_nibbles_unchecked([0x01])))
        );
    }

    /// We have two leaves that share the same prefix: 0x0001 and 0x0002, and a leaf with a
    /// different prefix: 0x0100. Hash builder trie has only the first two leaves, and we have
    /// proofs for them.
    ///
    /// 1. Insert the leaf 0x0100 into the sparse trie, and check that the root extensino node was
    ///    turned into a branch node.
    /// 2. Reveal the leaf 0x0001 in the sparse trie, and check that the root branch node wasn't
    ///    overwritten with the extension node from the proof.
    #[test]
    fn sparse_trie_reveal_node_3() {
        let key1 = || pad_nibbles_right(Nibbles::from_nibbles_unchecked([0x00, 0x01]));
        let key2 = || pad_nibbles_right(Nibbles::from_nibbles_unchecked([0x00, 0x02]));
        let key3 = || pad_nibbles_right(Nibbles::from_nibbles_unchecked([0x01, 0x00]));
        let value = || Account::default();
        let value_encoded = || {
            let mut account_rlp = Vec::new();
            TrieAccount::from((value(), EMPTY_ROOT_HASH)).encode(&mut account_rlp);
            account_rlp
        };

        // Generate the proof for the root node and initialize the sparse trie with it
        let (_, _, hash_builder_proof_nodes, branch_node_hash_masks) = run_hash_builder(
            [(key1(), value()), (key2(), value())],
            Default::default(),
            [Nibbles::default()],
        );
        let mut sparse = RevealedSparseTrie::from_root(
            TrieNode::decode(&mut &hash_builder_proof_nodes.nodes_sorted()[0].1[..]).unwrap(),
            branch_node_hash_masks.get(&Nibbles::default()).copied(),
            false,
        )
        .unwrap();

        // Check that the root extension node exists
        assert_matches!(
            sparse.nodes.get(&Nibbles::default()),
            Some(SparseNode::Extension { key, hash: None }) if *key == Nibbles::from_nibbles([0x00])
        );

        // Insert the leaf with a different prefix
        sparse.update_leaf(key3(), value_encoded()).unwrap();

        // Check that the extension node was turned into a branch node
        assert_matches!(
            sparse.nodes.get(&Nibbles::default()),
            Some(SparseNode::Branch { state_mask, hash: None, store_in_db_trie: None }) if *state_mask == TrieMask::new(0b11)
        );

        // Generate the proof for the first key and reveal it in the sparse trie
        let (_, _, hash_builder_proof_nodes, branch_node_hash_masks) =
            run_hash_builder([(key1(), value()), (key2(), value())], Default::default(), [key1()]);
        for (path, node) in hash_builder_proof_nodes.nodes_sorted() {
            let hash_mask = branch_node_hash_masks.get(&path).copied();
            sparse.reveal_node(path, TrieNode::decode(&mut &node[..]).unwrap(), hash_mask).unwrap();
        }

        // Check that the branch node wasn't overwritten by the extension node in the proof
        assert_matches!(
            sparse.nodes.get(&Nibbles::default()),
            Some(SparseNode::Branch { state_mask, hash: None, store_in_db_trie: None }) if *state_mask == TrieMask::new(0b11)
        );
    }

    #[test]
    fn sparse_trie_get_changed_nodes_at_depth() {
        let mut sparse = RevealedSparseTrie::default();

        let value = alloy_rlp::encode_fixed_size(&U256::ZERO).to_vec();

        // Extension (Key = 5) – Level 0
        // └── Branch (Mask = 1011) – Level 1
        //     ├── 0 -> Extension (Key = 23) – Level 2
        //     │        └── Branch (Mask = 0101) – Level 3
        //     │              ├── 1 -> Leaf (Key = 1, Path = 50231) – Level 4
        //     │              └── 3 -> Leaf (Key = 3, Path = 50233) – Level 4
        //     ├── 2 -> Leaf (Key = 013, Path = 52013) – Level 2
        //     └── 3 -> Branch (Mask = 0101) – Level 2
        //                ├── 1 -> Leaf (Key = 3102, Path = 53102) – Level 3
        //                └── 3 -> Branch (Mask = 1010) – Level 3
        //                       ├── 0 -> Leaf (Key = 3302, Path = 53302) – Level 4
        //                       └── 2 -> Leaf (Key = 3320, Path = 53320) – Level 4
        sparse
            .update_leaf(Nibbles::from_nibbles([0x5, 0x0, 0x2, 0x3, 0x1]), value.clone())
            .unwrap();
        sparse
            .update_leaf(Nibbles::from_nibbles([0x5, 0x0, 0x2, 0x3, 0x3]), value.clone())
            .unwrap();
        sparse
            .update_leaf(Nibbles::from_nibbles([0x5, 0x2, 0x0, 0x1, 0x3]), value.clone())
            .unwrap();
        sparse
            .update_leaf(Nibbles::from_nibbles([0x5, 0x3, 0x1, 0x0, 0x2]), value.clone())
            .unwrap();
        sparse
            .update_leaf(Nibbles::from_nibbles([0x5, 0x3, 0x3, 0x0, 0x2]), value.clone())
            .unwrap();
        sparse.update_leaf(Nibbles::from_nibbles([0x5, 0x3, 0x3, 0x2, 0x0]), value).unwrap();

        assert_eq!(
            sparse.get_changed_nodes_at_depth(&mut PrefixSet::default(), 0),
            vec![Nibbles::default()]
        );
        assert_eq!(
            sparse.get_changed_nodes_at_depth(&mut PrefixSet::default(), 1),
            vec![Nibbles::from_nibbles_unchecked([0x5])]
        );
        assert_eq!(
            sparse.get_changed_nodes_at_depth(&mut PrefixSet::default(), 2),
            vec![
                Nibbles::from_nibbles_unchecked([0x5, 0x0]),
                Nibbles::from_nibbles_unchecked([0x5, 0x2]),
                Nibbles::from_nibbles_unchecked([0x5, 0x3])
            ]
        );
        assert_eq!(
            sparse.get_changed_nodes_at_depth(&mut PrefixSet::default(), 3),
            vec![
                Nibbles::from_nibbles_unchecked([0x5, 0x0, 0x2, 0x3]),
                Nibbles::from_nibbles_unchecked([0x5, 0x2]),
                Nibbles::from_nibbles_unchecked([0x5, 0x3, 0x1]),
                Nibbles::from_nibbles_unchecked([0x5, 0x3, 0x3])
            ]
        );
        assert_eq!(
            sparse.get_changed_nodes_at_depth(&mut PrefixSet::default(), 4),
            vec![
                Nibbles::from_nibbles_unchecked([0x5, 0x0, 0x2, 0x3, 0x1]),
                Nibbles::from_nibbles_unchecked([0x5, 0x0, 0x2, 0x3, 0x3]),
                Nibbles::from_nibbles_unchecked([0x5, 0x2]),
                Nibbles::from_nibbles_unchecked([0x5, 0x3, 0x1]),
                Nibbles::from_nibbles_unchecked([0x5, 0x3, 0x3, 0x0]),
                Nibbles::from_nibbles_unchecked([0x5, 0x3, 0x3, 0x2])
            ]
        );
    }

    #[test]
    fn hash_builder_branch_hash_mask() {
        let key1 = || pad_nibbles_left(Nibbles::from_nibbles_unchecked([0x00]));
        let key2 = || pad_nibbles_left(Nibbles::from_nibbles_unchecked([0x01]));
        let value = || Account { bytecode_hash: Some(B256::repeat_byte(1)), ..Default::default() };
        let value_encoded = || {
            let mut account_rlp = Vec::new();
            TrieAccount::from((value(), EMPTY_ROOT_HASH)).encode(&mut account_rlp);
            account_rlp
        };

        let (hash_builder_root, hash_builder_updates, _, _) = run_hash_builder(
            [(key1(), value()), (key2(), value())],
            Default::default(),
            [Nibbles::default()],
        );
        let mut sparse = RevealedSparseTrie::default();
        sparse.update_leaf(key1(), value_encoded()).unwrap();
        sparse.update_leaf(key2(), value_encoded()).unwrap();
        let sparse_root = sparse.root();
        let sparse_updates = sparse.take_updates();

        assert_eq!(sparse_root, hash_builder_root);
        assert_eq!(sparse_updates.updated_nodes, hash_builder_updates.account_nodes);
    }

    #[test]
    fn sparse_trie_wipe() {
        let mut sparse = RevealedSparseTrie::default().with_updates(true);

        let value = alloy_rlp::encode_fixed_size(&U256::ZERO).to_vec();

        // Extension (Key = 5) – Level 0
        // └── Branch (Mask = 1011) – Level 1
        //     ├── 0 -> Extension (Key = 23) – Level 2
        //     │        └── Branch (Mask = 0101) – Level 3
        //     │              ├── 1 -> Leaf (Key = 1, Path = 50231) – Level 4
        //     │              └── 3 -> Leaf (Key = 3, Path = 50233) – Level 4
        //     ├── 2 -> Leaf (Key = 013, Path = 52013) – Level 2
        //     └── 3 -> Branch (Mask = 0101) – Level 2
        //                ├── 1 -> Leaf (Key = 3102, Path = 53102) – Level 3
        //                └── 3 -> Branch (Mask = 1010) – Level 3
        //                       ├── 0 -> Leaf (Key = 3302, Path = 53302) – Level 4
        //                       └── 2 -> Leaf (Key = 3320, Path = 53320) – Level 4
        sparse
            .update_leaf(Nibbles::from_nibbles([0x5, 0x0, 0x2, 0x3, 0x1]), value.clone())
            .unwrap();
        sparse
            .update_leaf(Nibbles::from_nibbles([0x5, 0x0, 0x2, 0x3, 0x3]), value.clone())
            .unwrap();
        sparse
            .update_leaf(Nibbles::from_nibbles([0x5, 0x2, 0x0, 0x1, 0x3]), value.clone())
            .unwrap();
        sparse
            .update_leaf(Nibbles::from_nibbles([0x5, 0x3, 0x1, 0x0, 0x2]), value.clone())
            .unwrap();
        sparse
            .update_leaf(Nibbles::from_nibbles([0x5, 0x3, 0x3, 0x0, 0x2]), value.clone())
            .unwrap();
        sparse.update_leaf(Nibbles::from_nibbles([0x5, 0x3, 0x3, 0x2, 0x0]), value).unwrap();

        sparse.wipe();

        assert_eq!(sparse.root(), EMPTY_ROOT_HASH);
    }
}<|MERGE_RESOLUTION|>--- conflicted
+++ resolved
@@ -1,13 +1,8 @@
 use crate::blinded::{BlindedProvider, DefaultBlindedProvider};
 use alloy_primitives::{
     hex, keccak256,
-<<<<<<< HEAD
-    map::{HashMap, HashSet},
+    map::{Entry, HashMap, HashSet},
     Bytes, B256,
-=======
-    map::{Entry, HashMap, HashSet},
-    B256,
->>>>>>> f03b680e
 };
 use alloy_rlp::Decodable;
 use rayon::iter::{IntoParallelIterator, ParallelIterator};
@@ -328,7 +323,6 @@
                     }
                 }
 
-<<<<<<< HEAD
                 let node = self.nodes.get(&path);
                 match node {
                     // Blinded and non-existent nodes can be replaced.
@@ -403,83 +397,6 @@
                     ) => return Err(SparseTrieError::Reveal { path, node: Box::new(node.clone()) }),
                 }
             }
-=======
-                match self.nodes.entry(path) {
-                    Entry::Occupied(mut entry) => match entry.get() {
-                        // Blinded nodes can be replaced.
-                        SparseNode::Hash(_) => {
-                            entry.insert(SparseNode::new_branch(branch.state_mask));
-                        }
-                        // Branch node already exists, or an extension node was placed where a
-                        // branch node was before.
-                        SparseNode::Branch { .. } | SparseNode::Extension { .. } => {}
-                        // All other node types can't be handled.
-                        node @ (SparseNode::Empty | SparseNode::Leaf { .. }) => {
-                            return Err(SparseTrieError::Reveal {
-                                path: entry.key().clone(),
-                                node: Box::new(node.clone()),
-                            })
-                        }
-                    },
-                    Entry::Vacant(entry) => {
-                        entry.insert(SparseNode::new_branch(branch.state_mask));
-                    }
-                }
-            }
-            TrieNode::Extension(ext) => match self.nodes.entry(path) {
-                Entry::Occupied(mut entry) => match entry.get() {
-                    SparseNode::Hash(_) => {
-                        let mut child_path = entry.key().clone();
-                        child_path.extend_from_slice_unchecked(&ext.key);
-                        entry.insert(SparseNode::new_ext(ext.key));
-                        self.reveal_node_or_hash(child_path, &ext.child)?;
-                    }
-                    // Extension node already exists, or an extension node was placed where a branch
-                    // node was before.
-                    SparseNode::Extension { .. } | SparseNode::Branch { .. } => {}
-                    // All other node types can't be handled.
-                    node @ (SparseNode::Empty | SparseNode::Leaf { .. }) => {
-                        return Err(SparseTrieError::Reveal {
-                            path: entry.key().clone(),
-                            node: Box::new(node.clone()),
-                        })
-                    }
-                },
-                Entry::Vacant(entry) => {
-                    let mut child_path = entry.key().clone();
-                    child_path.extend_from_slice_unchecked(&ext.key);
-                    entry.insert(SparseNode::new_ext(ext.key));
-                    self.reveal_node_or_hash(child_path, &ext.child)?;
-                }
-            },
-            TrieNode::Leaf(leaf) => match self.nodes.entry(path) {
-                Entry::Occupied(mut entry) => match entry.get() {
-                    SparseNode::Hash(_) => {
-                        let mut full = entry.key().clone();
-                        full.extend_from_slice_unchecked(&leaf.key);
-                        entry.insert(SparseNode::new_leaf(leaf.key));
-                        self.values.insert(full, leaf.value);
-                    }
-                    // Left node already exists.
-                    SparseNode::Leaf { .. } => {}
-                    // All other node types can't be handled.
-                    node @ (SparseNode::Empty |
-                    SparseNode::Extension { .. } |
-                    SparseNode::Branch { .. }) => {
-                        return Err(SparseTrieError::Reveal {
-                            path: entry.key().clone(),
-                            node: Box::new(node.clone()),
-                        })
-                    }
-                },
-                Entry::Vacant(entry) => {
-                    let mut full = entry.key().clone();
-                    full.extend_from_slice_unchecked(&leaf.key);
-                    entry.insert(SparseNode::new_leaf(leaf.key));
-                    self.values.insert(full, leaf.value);
-                }
-            },
->>>>>>> f03b680e
         }
 
         self.revealed_nodes.insert(path);
@@ -864,13 +781,7 @@
 
                     // Save a branch node update only if it's not a root node, and we need to
                     // persist updates.
-<<<<<<< HEAD
-                    let store_in_db_trie_value = if let Some(updates) =
-                        self.updates.as_mut().filter(|_| retain_updates && !path.is_empty())
-                    {
-=======
                     let store_in_db_trie_value = if retain_updates && !path.is_empty() {
->>>>>>> f03b680e
                         let mut tree_mask_values = tree_mask_values.into_iter().rev();
                         let mut hash_mask_values = hash_mask_values.into_iter().rev();
                         let mut tree_mask = TrieMask::default();
