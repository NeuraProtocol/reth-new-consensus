#![allow(missing_docs, unreachable_pub)]

use alloy_primitives::{B256, U256};
use criterion::{criterion_group, criterion_main, Criterion};
use prop::strategy::ValueTree;
use proptest::{prelude::*, test_runner::TestRunner};
use rand::seq::IteratorRandom;
use reth_testing_utils::generators;
use reth_trie::Nibbles;
use reth_trie_sparse::RevealedSparseTrie;

pub fn update_rlp_node_level(c: &mut Criterion) {
    let mut rng = generators::rng();

    let mut group = c.benchmark_group("update rlp node level");
    group.sample_size(20);

    for size in [1_000, 10_000, 100_000] {
        let mut runner = TestRunner::new(ProptestConfig::default());
        let state = proptest::collection::hash_map(any::<B256>(), any::<U256>(), size)
            .new_tree(&mut runner)
            .unwrap()
            .current();

        // Create a sparse trie with `size` leaves
        let mut sparse = RevealedSparseTrie::default();
        for (key, value) in &state {
            sparse
                .update_leaf(Nibbles::unpack(key), alloy_rlp::encode_fixed_size(value).to_vec())
                .unwrap();
        }
        sparse.root();

        for updated_leaves in [0.1, 1.0, 10.0] {
            for key in state
                .keys()
                .choose_multiple(&mut rng, (size as f64 * (updated_leaves / 100.0)) as usize)
            {
                sparse
                    .update_leaf(
                        Nibbles::unpack(key),
                        alloy_rlp::encode_fixed_size(&rng.gen::<U256>()).to_vec(),
                    )
                    .unwrap();
            }

            // Calculate the maximum depth of the trie for the given number of leaves
            let max_depth = (size as f64).log(16.0).ceil() as usize;

            for depth in 0..=max_depth {
                group.bench_function(
                    format!("size {size} | updated {updated_leaves}% | depth {depth}"),
                    |b| {
                        b.iter_with_setup(
                            || sparse.clone(),
<<<<<<< HEAD
                            |mut sparse| {
                                sparse.update_rlp_node_level(depth);
                                panic!();
                            },
=======
                            |mut sparse| sparse.update_rlp_node_level(depth),
>>>>>>> b3a577b4
                        )
                    },
                );
            }
        }
    }
}

criterion_group!(rlp_node, update_rlp_node_level);
criterion_main!(rlp_node);<|MERGE_RESOLUTION|>--- conflicted
+++ resolved
@@ -53,14 +53,7 @@
                     |b| {
                         b.iter_with_setup(
                             || sparse.clone(),
-<<<<<<< HEAD
-                            |mut sparse| {
-                                sparse.update_rlp_node_level(depth);
-                                panic!();
-                            },
-=======
                             |mut sparse| sparse.update_rlp_node_level(depth),
->>>>>>> b3a577b4
                         )
                     },
                 );
