--- conflicted
+++ resolved
@@ -23,9 +23,5 @@
 [dev-dependencies]
 reth-testing-utils.workspace = true
 reth-revm = { workspace = true, features = ["test-utils"] }
-<<<<<<< HEAD
 alloy-eips.workspace = true
-=======
-alloy-eips.workspace = true
-secp256k1.workspace = true
->>>>>>> 716976f0
+secp256k1.workspace = true