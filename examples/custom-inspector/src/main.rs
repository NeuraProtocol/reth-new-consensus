--- conflicted
+++ resolved
@@ -21,14 +21,7 @@
         interpreter::{Interpreter, OpCode},
         Database, Evm, EvmContext, Inspector,
     },
-<<<<<<< HEAD
-    rpc::{
-        compat::transaction::transaction_to_call_request,
-        eth::{revm_utils::EvmOverrides, servers::Call},
-    },
-=======
-    rpc::{compat::transaction::transaction_to_call_request, eth::EthTransactions},
->>>>>>> 42075409
+    rpc::{compat::transaction::transaction_to_call_request, eth::servers::Call},
     transaction_pool::TransactionPool,
 };
 use reth_node_ethereum::node::EthereumNode;
