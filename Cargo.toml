--- conflicted
+++ resolved
@@ -78,13 +78,8 @@
 incremental = false
 
 [workspace.dependencies]
-<<<<<<< HEAD
-revm = { git = "https://github.com/bluealloy/revm.git"}
-revm-primitives = { git = "https://github.com/bluealloy/revm.git"}
-=======
 revm = { git = "https://github.com/bluealloy/revm.git" }
 revm-primitives = { git = "https://github.com/bluealloy/revm.git" }
->>>>>>> c42eec27
 reth = { path = "./bin/reth" }
 reth-primitives = { path = "./crates/primitives" }
 reth-interfaces = { path = "./crates/interfaces" }
@@ -153,8 +148,4 @@
 
 ### misc-testing
 proptest = "1.0"
-arbitrary = "1.1"
-
-[patch."https://github.com/bluealloy/revm.git"]
-revm = { path = "../revm/crates/revm"}
-revm-primitives = { path = "../revm/crates/primitives"}+arbitrary = "1.1"