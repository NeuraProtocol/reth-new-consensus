[workspace]
members = [
    "bin/reth/",
    "crates/blockchain-tree/",
    "crates/cli/runner/",
    "crates/config/",
    "crates/consensus/auto-seal/",
    "crates/consensus/beacon/",
    "crates/ethereum/consensus/",
    "crates/consensus/common/",
    "crates/consensus/consensus/",
    "crates/ethereum-forks/",
    "crates/e2e-test-utils/",
    "crates/etl/",
    "crates/evm/",
    "crates/ethereum/evm",
    "crates/exex/",
    "crates/interfaces/",
    "crates/metrics/",
    "crates/metrics/metrics-derive/",
    "crates/net/common/",
    "crates/net/discv4/",
    "crates/net/discv5/",
    "crates/net/dns/",
    "crates/net/downloaders/",
    "crates/net/ecies/",
    "crates/net/eth-wire/",
    "crates/net/eth-wire-types",
    "crates/net/nat/",
    "crates/net/network/",
    "crates/net/network-api/",
    "crates/net/types/",
    "crates/payload/basic/",
    "crates/payload/builder/",
    "crates/payload/ethereum/",
    "crates/payload/validator/",
    "crates/primitives/",
    "crates/prune/",
    "crates/revm/",
    "crates/node/events/",
    "crates/rpc/ipc/",
    "crates/rpc/rpc/",
    "crates/rpc/rpc-api/",
    "crates/rpc/rpc-builder/",
    "crates/rpc/rpc-engine-api/",
    "crates/rpc/rpc-testing-util/",
    "crates/rpc/rpc-types/",
    "crates/rpc/rpc-types-compat/",
    "crates/rpc/rpc-layer",
    "crates/engine-primitives/",
    "crates/ethereum/engine-primitives/",
    "crates/ethereum/node",
    "crates/node/builder/",
    "crates/optimism/consensus",
    "crates/optimism/evm/",
    "crates/optimism/node/",
    "crates/optimism/payload/",
    "crates/node-core/",
    "crates/node/api/",
    "crates/stages/",
    "crates/stages-api",
    "crates/static-file/",
    "crates/storage/codecs/",
    "crates/storage/codecs/derive/",
    "crates/storage/db/",
    "crates/storage/libmdbx-rs/",
    "crates/storage/libmdbx-rs/mdbx-sys/",
    "crates/storage/nippy-jar/",
    "crates/storage/provider/",
    "crates/tasks/",
    "crates/tokio-util/",
    "crates/tracing/",
    "crates/transaction-pool/",
    "crates/trie/",
    "crates/trie-parallel/",
    "examples/node-custom-rpc/",
    "examples/beacon-api-sse/",
    "examples/node-event-hooks/",
    "examples/custom-evm/",
    "examples/custom-engine-types/",
    "examples/custom-node-components/",
    "examples/custom-dev-node/",
    "examples/custom-payload-builder/",
    "examples/manual-p2p/",
    "examples/network/",
    "examples/network-txpool/",
    "examples/rpc-db/",
    "examples/txpool-tracing/",
    "examples/polygon-p2p/",
    "examples/custom-inspector/",
    "examples/exex/*",
    "examples/db-access",
    "testing/ef-tests/",
    "testing/testing-utils",
]
default-members = ["bin/reth"]

# Explicitly set the resolver to version 2, which is the default for packages with edition >= 2021
# https://doc.rust-lang.org/edition-guide/rust-2021/default-cargo-resolver.html
resolver = "2"

[workspace.lints]
rust.missing_debug_implementations = "warn"
rust.missing_docs = "warn"
rust.unreachable_pub = "warn"
rust.unused_must_use = "deny"
rust.rust_2018_idioms = "deny"
rustdoc.all = "warn"

[workspace.lints.clippy]
# These are some of clippy's nursery (i.e., experimental) lints that we like.
# By default, nursery lints are allowed. Some of the lints below have made good
# suggestions which we fixed. The others didn't have any findings, so we can
# assume they don't have that many false positives. Let's enable them to
# prevent future problems.
branches_sharing_code = "warn"
clear_with_drain = "warn"
derive_partial_eq_without_eq = "warn"
empty_line_after_outer_attr = "warn"
equatable_if_let = "warn"
imprecise_flops = "warn"
iter_on_empty_collections = "warn"
iter_with_drain = "warn"
large_stack_frames = "warn"
manual_clamp = "warn"
mutex_integer = "warn"
needless_pass_by_ref_mut = "warn"
nonstandard_macro_braces = "warn"
or_fun_call = "warn"
path_buf_push_overwrite = "warn"
read_zero_byte_vec = "warn"
redundant_clone = "warn"
suboptimal_flops = "warn"
suspicious_operation_groupings = "warn"
trailing_empty_array = "warn"
trait_duplication_in_bounds = "warn"
transmute_undefined_repr = "warn"
trivial_regex = "warn"
tuple_array_conversions = "warn"
uninhabited_references = "warn"
unused_peekable = "warn"
unused_rounding = "warn"
useless_let_if_seq = "warn"

# These are nursery lints which have findings. Allow them for now. Some are not
# quite mature enough for use in our codebase and some we don't really want.
# Explicitly listing should make it easier to fix in the future.
as_ptr_cast_mut = "allow"
cognitive_complexity = "allow"
collection_is_never_read = "allow"
debug_assert_with_mut_call = "allow"
empty_line_after_doc_comments = "allow"
fallible_impl_from = "allow"
future_not_send = "allow"
iter_on_single_items = "allow"
missing_const_for_fn = "allow"
needless_collect = "allow"
non_send_fields_in_send_ty = "allow"
option_if_let_else = "allow"
redundant_pub_crate = "allow"
significant_drop_in_scrutinee = "allow"
significant_drop_tightening = "allow"
string_lit_as_bytes = "allow"
type_repetition_in_bounds = "allow"
unnecessary_struct_initialization = "allow"
use_self = "allow"

[workspace.package]
version = "0.2.0-beta.7"
edition = "2021"
rust-version = "1.76"
license = "MIT OR Apache-2.0"
homepage = "https://paradigmxyz.github.io/reth"
repository = "https://github.com/paradigmxyz/reth"
exclude = [".github/"]

# Speed up tests.
[profile.dev.package]
proptest.opt-level = 3
rand_xorshift.opt-level = 3
rand_chacha.opt-level = 3
unarray.opt-level = 3

# Meant for testing - all optimizations, but with debug assertions and overflow checks.
[profile.hivetests]
inherits = "test"
opt-level = 3
lto = "thin"

[profile.release]
lto = "thin"
strip = "debuginfo"

# Like release, but with full debug symbols. Useful for e.g. `perf`.
[profile.debug-fast]
inherits = "release"
strip = "none"
debug = true

[profile.maxperf]
inherits = "release"
lto = "fat"
codegen-units = 1
incremental = false

[workspace.dependencies]
# reth
reth = { path = "bin/reth" }
reth-auto-seal-consensus = { path = "crates/consensus/auto-seal" }
reth-basic-payload-builder = { path = "crates/payload/basic" }
reth-beacon-consensus = { path = "crates/consensus/beacon" }
reth-ethereum-consensus = { path = "crates/ethereum/consensus" }
reth-blockchain-tree = { path = "crates/blockchain-tree" }
reth-cli-runner = { path = "crates/cli/runner" }
reth-codecs = { path = "crates/storage/codecs" }
reth-config = { path = "crates/config" }
reth-consensus = { path = "crates/consensus/consensus" }
reth-consensus-common = { path = "crates/consensus/common" }
reth-db = { path = "crates/storage/db" }
reth-discv4 = { path = "crates/net/discv4" }
reth-discv5 = { path = "crates/net/discv5" }
reth-dns-discovery = { path = "crates/net/dns" }
reth-e2e-test-utils = { path = "crates/e2e-test-utils" }
reth-engine-primitives = { path = "crates/engine-primitives" }
reth-ethereum-engine-primitives = { path = "crates/ethereum/engine-primitives" }
reth-node-builder = { path = "crates/node/builder" }
reth-node-ethereum = { path = "crates/ethereum/node" }
reth-node-optimism = { path = "crates/optimism/node" }
reth-evm-optimism = { path = "crates/optimism/evm" }
reth-node-core = { path = "crates/node-core" }
reth-node-api = { path = "crates/node/api" }
reth-downloaders = { path = "crates/net/downloaders" }
reth-ecies = { path = "crates/net/ecies" }
reth-eth-wire = { path = "crates/net/eth-wire" }
reth-eth-wire-types = { path = "crates/net/eth-wire-types" }
reth-ethereum-forks = { path = "crates/ethereum-forks" }
reth-ethereum-payload-builder = { path = "crates/payload/ethereum" }
reth-etl = { path = "crates/etl" }
reth-evm = { path = "crates/evm" }
reth-evm-ethereum = { path = "crates/ethereum/evm" }
reth-exex = { path = "crates/exex" }
reth-optimism-payload-builder = { path = "crates/optimism/payload" }
reth-interfaces = { path = "crates/interfaces" }
reth-ipc = { path = "crates/rpc/ipc" }
reth-libmdbx = { path = "crates/storage/libmdbx-rs" }
reth-mdbx-sys = { path = "crates/storage/libmdbx-rs/mdbx-sys" }
reth-metrics = { path = "crates/metrics" }
reth-metrics-derive = { path = "crates/metrics/metrics-derive" }
reth-net-common = { path = "crates/net/common" }
reth-net-nat = { path = "crates/net/nat" }
reth-network = { path = "crates/net/network" }
reth-network-api = { path = "crates/net/network-api" }
reth-network-types = { path = "crates/net/types" }
reth-nippy-jar = { path = "crates/storage/nippy-jar" }
reth-payload-builder = { path = "crates/payload/builder" }
reth-payload-validator = { path = "crates/payload/validator" }
reth-primitives = { path = "crates/primitives" }
reth-provider = { path = "crates/storage/provider" }
reth-prune = { path = "crates/prune" }
reth-revm = { path = "crates/revm" }
reth-rpc = { path = "crates/rpc/rpc" }
reth-rpc-api = { path = "crates/rpc/rpc-api" }
reth-rpc-api-testing-util = { path = "crates/rpc/rpc-testing-util" }
reth-rpc-builder = { path = "crates/rpc/rpc-builder" }
reth-rpc-engine-api = { path = "crates/rpc/rpc-engine-api" }
reth-rpc-types = { path = "crates/rpc/rpc-types" }
reth-rpc-types-compat = { path = "crates/rpc/rpc-types-compat" }
reth-rpc-layer = { path = "crates/rpc/rpc-layer" }
reth-stages = { path = "crates/stages" }
reth-stages-api = { path = "crates/stages-api" }
reth-static-file = { path = "crates/static-file" }
reth-tasks = { path = "crates/tasks" }
reth-tokio-util = { path = "crates/tokio-util" }
reth-tracing = { path = "crates/tracing" }
reth-transaction-pool = { path = "crates/transaction-pool" }
reth-trie = { path = "crates/trie" }
reth-trie-parallel = { path = "crates/trie-parallel" }
reth-optimism-consensus = { path = "crates/optimism/consensus" }
reth-node-events = { path = "crates/node/events" }
reth-testing-utils = { path = "testing/testing-utils" }

# revm
revm = { version = "9.0.0", features = ["std", "secp256k1"], default-features = false }
revm-primitives = { version = "4.0.0", features = ["std"], default-features = false }
<<<<<<< HEAD
revm-interpreter = { version = "5.0.0", features = ["std"], default-features = false }
revm-inspectors = { git = "https://github.com/paradigmxyz/evm-inspectors", rev = "257fa81" }
=======
revm-inspectors = { git = "https://github.com/paradigmxyz/evm-inspectors", rev = "21a2db5" }
>>>>>>> aed78a6e

# eth
alloy-chains = "0.1.15"
alloy-primitives = "0.7.2"
alloy-dyn-abi = "0.7.2"
alloy-sol-types = "0.7.2"
alloy-rlp = "0.3.4"
alloy-trie = "0.3.1"
<<<<<<< HEAD
alloy-rpc-types = { git = "https://github.com/alloy-rs/alloy", rev = "56a0668" }
alloy-rpc-types-anvil = { git = "https://github.com/alloy-rs/alloy", rev = "56a0668" }
alloy-rpc-types-trace = { git = "https://github.com/alloy-rs/alloy", rev = "56a0668" }
alloy-rpc-types-engine = { git = "https://github.com/alloy-rs/alloy", rev = "56a0668" }
alloy-rpc-types-beacon = { git = "https://github.com/alloy-rs/alloy", rev = "56a0668" }
alloy-genesis = { git = "https://github.com/alloy-rs/alloy", rev = "56a0668" }
alloy-node-bindings = { git = "https://github.com/alloy-rs/alloy", rev = "56a0668" }
alloy-provider = { git = "https://github.com/alloy-rs/alloy", rev = "56a0668", default-features = false, features = [
    "reqwest",
] }
alloy-eips = { git = "https://github.com/alloy-rs/alloy", default-features = false, rev = "56a0668" }
alloy-signer = { git = "https://github.com/alloy-rs/alloy", rev = "56a0668" }
alloy-signer-wallet = { git = "https://github.com/alloy-rs/alloy", rev = "56a0668" }
alloy-network = { git = "https://github.com/alloy-rs/alloy", rev = "56a0668" }
alloy-consensus = { git = "https://github.com/alloy-rs/alloy", rev = "56a0668" }
=======
alloy-rpc-types = { git = "https://github.com/alloy-rs/alloy", rev = "dd7a999" }
alloy-rpc-types-anvil = { git = "https://github.com/alloy-rs/alloy", rev = "dd7a999" }
alloy-rpc-types-trace = { git = "https://github.com/alloy-rs/alloy", rev = "dd7a999" }
alloy-rpc-types-engine = { git = "https://github.com/alloy-rs/alloy", rev = "dd7a999" }
alloy-rpc-types-beacon = { git = "https://github.com/alloy-rs/alloy", rev = "dd7a999" }
alloy-genesis = { git = "https://github.com/alloy-rs/alloy", rev = "dd7a999" }
alloy-node-bindings = { git = "https://github.com/alloy-rs/alloy", rev = "dd7a999" }
alloy-provider = { git = "https://github.com/alloy-rs/alloy", rev = "dd7a999", default-features = false, features = [
    "reqwest",
] }
alloy-eips = { git = "https://github.com/alloy-rs/alloy", default-features = false, rev = "dd7a999" }
alloy-signer = { git = "https://github.com/alloy-rs/alloy", rev = "dd7a999" }
alloy-signer-wallet = { git = "https://github.com/alloy-rs/alloy", rev = "dd7a999" }
alloy-network = { git = "https://github.com/alloy-rs/alloy", rev = "dd7a999" }
alloy-consensus = { git = "https://github.com/alloy-rs/alloy", rev = "dd7a999" }
>>>>>>> aed78a6e

# misc
auto_impl = "1"
aquamarine = "0.5"
bytes = "1.5"
bitflags = "2.4"
clap = "4"
dashmap = "5.5"
derive_more = "0.99.17"
fdlimit = "0.3.0"
eyre = "0.6"
tracing = "0.1.0"
tracing-appender = "0.2"
thiserror = "1.0"
serde_json = "1.0.94"
serde = { version = "1.0", default-features = false }
serde_with = "3.3.0"
humantime = "2.1"
humantime-serde = "1.1"
rand = "0.8.5"
rustc-hash = "1.1.0"
schnellru = "0.2"
strum = "0.26"
rayon = "1.7"
itertools = "0.12"
parking_lot = "0.12"
# Needed for `metrics-macro` to resolve the crate using `::metrics` notation
metrics = "0.21.1"
modular-bitfield = "0.11.2"
once_cell = "1.17"
syn = "2.0"
nybbles = "0.2.1"
smallvec = "1"
dyn-clone = "1.0.17"
sha2 = { version = "0.10", default-features = false }
paste = "1.0"
url = "2.3"

# proc-macros
proc-macro2 = "1.0"
quote = "1.0"

# tokio
tokio-stream = "0.1.11"
tokio = { version = "1.21", default-features = false }
tokio-util = { version = "0.7.4", features = ["codec"] }

# async
async-stream = "0.3"
async-trait = "0.1.68"
futures = "0.3.26"
pin-project = "1.0.12"
futures-util = "0.3.25"
hyper = "0.14.25"
reqwest = { version = "0.12", default-features = false }
tower = "0.4"
tower-http = "0.4"
http = "0.2.8"
http-body = "0.4.5"

# p2p
discv5 = "0.6.0"
igd-next = "0.14.3"

# rpc
jsonrpsee = "0.22"
jsonrpsee-core = "0.22"
jsonrpsee-types = "0.22"

# crypto
secp256k1 = { version = "0.28", default-features = false, features = [
    "global-context",
    "recovery",
] }
# TODO: Remove `k256` feature: https://github.com/sigp/enr/pull/74
enr = { version = "0.12.0", default-features = false, features = ["k256", "rust-secp256k1"] }

# for eip-4844
c-kzg = "1.0.0"

# config
confy = "0.6"
toml = "0.8"

# misc-testing
arbitrary = "1.3"
assert_matches = "1.5.0"
tempfile = "3.8"
criterion = "0.5"
pprof = "0.13"
proptest = "1.4"
proptest-derive = "0.4"
serial_test = "3"
similar-asserts = "1.5.0"
test-fuzz = "5"

[patch.crates-io]
revm = { git = "https://github.com/bluealloy/revm" }
revm-interpreter = { git = "https://github.com/bluealloy/revm" }
revm-precompile = { git = "https://github.com/bluealloy/revm" }
revm-primitives = { git = "https://github.com/bluealloy/revm" }<|MERGE_RESOLUTION|>--- conflicted
+++ resolved
@@ -282,12 +282,8 @@
 # revm
 revm = { version = "9.0.0", features = ["std", "secp256k1"], default-features = false }
 revm-primitives = { version = "4.0.0", features = ["std"], default-features = false }
-<<<<<<< HEAD
 revm-interpreter = { version = "5.0.0", features = ["std"], default-features = false }
-revm-inspectors = { git = "https://github.com/paradigmxyz/evm-inspectors", rev = "257fa81" }
-=======
 revm-inspectors = { git = "https://github.com/paradigmxyz/evm-inspectors", rev = "21a2db5" }
->>>>>>> aed78a6e
 
 # eth
 alloy-chains = "0.1.15"
@@ -296,23 +292,6 @@
 alloy-sol-types = "0.7.2"
 alloy-rlp = "0.3.4"
 alloy-trie = "0.3.1"
-<<<<<<< HEAD
-alloy-rpc-types = { git = "https://github.com/alloy-rs/alloy", rev = "56a0668" }
-alloy-rpc-types-anvil = { git = "https://github.com/alloy-rs/alloy", rev = "56a0668" }
-alloy-rpc-types-trace = { git = "https://github.com/alloy-rs/alloy", rev = "56a0668" }
-alloy-rpc-types-engine = { git = "https://github.com/alloy-rs/alloy", rev = "56a0668" }
-alloy-rpc-types-beacon = { git = "https://github.com/alloy-rs/alloy", rev = "56a0668" }
-alloy-genesis = { git = "https://github.com/alloy-rs/alloy", rev = "56a0668" }
-alloy-node-bindings = { git = "https://github.com/alloy-rs/alloy", rev = "56a0668" }
-alloy-provider = { git = "https://github.com/alloy-rs/alloy", rev = "56a0668", default-features = false, features = [
-    "reqwest",
-] }
-alloy-eips = { git = "https://github.com/alloy-rs/alloy", default-features = false, rev = "56a0668" }
-alloy-signer = { git = "https://github.com/alloy-rs/alloy", rev = "56a0668" }
-alloy-signer-wallet = { git = "https://github.com/alloy-rs/alloy", rev = "56a0668" }
-alloy-network = { git = "https://github.com/alloy-rs/alloy", rev = "56a0668" }
-alloy-consensus = { git = "https://github.com/alloy-rs/alloy", rev = "56a0668" }
-=======
 alloy-rpc-types = { git = "https://github.com/alloy-rs/alloy", rev = "dd7a999" }
 alloy-rpc-types-anvil = { git = "https://github.com/alloy-rs/alloy", rev = "dd7a999" }
 alloy-rpc-types-trace = { git = "https://github.com/alloy-rs/alloy", rev = "dd7a999" }
@@ -328,7 +307,6 @@
 alloy-signer-wallet = { git = "https://github.com/alloy-rs/alloy", rev = "dd7a999" }
 alloy-network = { git = "https://github.com/alloy-rs/alloy", rev = "dd7a999" }
 alloy-consensus = { git = "https://github.com/alloy-rs/alloy", rev = "dd7a999" }
->>>>>>> aed78a6e
 
 # misc
 auto_impl = "1"
